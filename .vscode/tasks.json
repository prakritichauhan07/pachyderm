{
  "version": "2.0.0",
  "tasks": [
    {
      "label": "docker-build-proto",
      "type": "shell",
      "command": "eval $(docker-machine env --shell bash); docker build -t pachyderm_proto etc/proto",
      "problemMatcher": []
    },
    {
      "label": "build-proto",
      "type": "shell",
      "command": "eval $(docker-machine env --shell bash); find src -regex \".*\\.proto\" | xargs tar cf - | docker run -i pachyderm_proto | tar xf -",
      "problemMatcher": []
    },
    {
      "label": "proto",
      "dependsOrder": "sequence",
      "dependsOn": [
        "docker-build-proto",
        "build-proto"
      ],
      "problemMatcher": []
    },
    {
      "label": "docker-build",
      "dependsOrder": "sequence",
      "dependsOn": [
        "docker-build-pull",
        "docker-build-all"
      ],
      "problemMatcher": []
    },
    {
      "label": "docker-build-pull",
      "type": "shell",
<<<<<<< HEAD
      "command": "eval $(minikube docker-env --shell bash); docker pull pachyderm/compile:go1.12.1"
=======
      "command": "eval $(docker-machine env --shell bash); docker pull pachyderm/compile:go1.12.1"
>>>>>>> ff3e6091
    },
    {
      "label": "docker-build-all",
      "dependsOn": [
        "docker-build-worker",
        "docker-build-pachd"
      ]
    },
    {
      "label": "docker-build-worker",
      "type": "shell",
      "command": "./etc/compile/vscode_compile_task.sh worker"
    },
    {
      "label": "docker-build-pachd",
      "type": "shell",
      "command": "./etc/compile/vscode_compile_task.sh pachd",
      "problemMatcher": []
    },
    {
      "label": "launch-dev",
      "type": "shell",
      "dependsOrder": "sequence",
      "dependsOn": [
        "install",
        "deploy-dev",
        "wait-dev"
      ],
      "problemMatcher": []
    },
    {
      "label": "install",
      "type": "shell",
      "command": "./etc/build/vscode_install_task.sh",
      "problemMatcher": []
    },
    {
      "label": "deploy-dev",
      "type": "shell",
      "command": "pachctl deploy local --no-guaranteed -d --dry-run | kubectl apply -f - && kubectl rollout restart deployment.apps"
    },
    {
      "label": "wait-dev",
      "type": "shell",
      "command": "until timeout 1s ./etc/kube/check_ready.sh app=pachd; do sleep 1; done"
    },
    {
      "label": "build-launch",
      "dependsOrder": "sequence",
      "dependsOn": [
        "docker-build",
        "launch-dev"
      ],
      "problemMatcher": []
    }
  ]
}<|MERGE_RESOLUTION|>--- conflicted
+++ resolved
@@ -34,11 +34,7 @@
     {
       "label": "docker-build-pull",
       "type": "shell",
-<<<<<<< HEAD
-      "command": "eval $(minikube docker-env --shell bash); docker pull pachyderm/compile:go1.12.1"
-=======
       "command": "eval $(docker-machine env --shell bash); docker pull pachyderm/compile:go1.12.1"
->>>>>>> ff3e6091
     },
     {
       "label": "docker-build-all",
