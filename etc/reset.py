#!/usr/bin/env python3

import os
import re
import json
import time
import argparse
import threading
import subprocess

ETCD_IMAGE = "quay.io/coreos/etcd:v3.3.5"

<<<<<<< HEAD
=======
DELETABLE_RESOURCES = [
    "replicasets",
    "services",
    "deployments",
    "pods",
    "rc",
    "serviceaccounts",
    "secrets",
    "clusterrole",
    "clusterrolebinding",
    "roles.rbac.authorization.k8s.io",
    "rolebindings.rbac.authorization.k8s.io"
]

>>>>>>> 70757453
NEWLINE_SEPARATE_OBJECTS_PATTERN = re.compile(r"\}\n+\{", re.MULTILINE)

GCP_KUBE_CONTEXT_NAME_PATTERN = re.compile(r"gke_([^_]+)_(.+)")

# Resources to delete on reset, that aren't deleted by `pachctl undeploy`
DELETABLE_RESOURCES = [
    "roles.rbac.authorization.k8s.io",
    "rolebindings.rbac.authorization.k8s.io",
]

class RedactedString(str):
    pass

class ExcThread(threading.Thread):
    def __init__(self, target):
        super().__init__(target=target)
        self.error = None

    def run(self):
        try:
            self._target()
        except Exception as e:
            self.error = e

def join(*targets):
    threads = []

    for target in targets:
        t = ExcThread(target)
        t.start()
        threads.append(t)

    for t in threads:
        t.join()
    for t in threads:
        if t.error is not None:
            raise Exception("Thread error") from t.error

class BaseDriver:
    def clear(self):
        join(
            lambda: run("pachctl", "undeploy", "--all", stdin="y\n"),
            lambda: run("kubectl", "delete", ",".join(DELETABLE_RESOURCES), "-l", "suite=pachyderm"),
        )

    def start(self):
        pass

    def create_manifest(self, include_dash):
        args = ["pachctl", "deploy", "local", "-d", "--dry-run", "--create-context", "--no-guaranteed"]
        if not include_dash:
            args.append("--no-dashboard")
        return capture(*args)

    def sync_images(self, deployments):
        dash_spec = find_in_json(deployments, lambda j: \
            isinstance(j, dict) and j.get("name") == "dash" and j.get("image") is not None)
        grpc_proxy_spec = find_in_json(deployments, lambda j: \
            isinstance(j, dict) and j.get("name") == "grpc-proxy")

        if dash_spec is not None:
            run("docker", "pull", dash_spec["image"])
        if grpc_proxy_spec is not None:
            run("docker", "pull", grpc_proxy_spec["image"])
        run("docker", "pull", ETCD_IMAGE)

        push_images = [ETCD_IMAGE, "pachyderm/pachd:local", "pachyderm/worker:local"]
        if dash_spec is not None:
            push_images.append(dash_spec["image"])
        if grpc_proxy_spec is not None:
            push_images.append(grpc_proxy_spec["image"])

        return push_images

    def update_config(self):
        pass

class DockerDesktopDriver(BaseDriver):
    pass

class MinikubeDriver(BaseDriver):
    def clear(self):
        run("minikube", "delete")

    def start(self):
        run("minikube", "start")

        while run("minikube", "status", raise_on_error=False).returncode != 0:
            print("Waiting for minikube to come up...")
            time.sleep(1)

    def sync_images(self, deployments):
        for image in super().sync_images(deployments):
            run("./etc/kube/push-to-minikube.sh", image)

    def update_config(self):
        ip = capture("minikube", "ip").strip()
        run("pachctl", "config", "update", "context", f"--pachd-address={ip}:30650")

class GCPDriver(BaseDriver):
    def __init__(self, project_id):
        self.project_id = project_id

    def clear(self):
        super().clear()
        run("kubectl", "delete", "secret", "regcred", raise_on_error=False)

    def create_manifest(self, include_dash):
        args = [
            "pachctl", "deploy", "local", "-d", "--dry-run", "--create-context", "--no-guaranteed",
            "--image-pull-secret", "regcred", "--registry", f"gcr.io/{self.project_id}"
        ]
        if not include_dash:
            args.append("--no-dashboard")
        return capture(*args)

    def sync_images(self, deployments):
        docker_config_path = os.path.expanduser("~/.docker/config.json")
        run("kubectl", "create", "secret", "generic", "regcred",
            f"--from-file=.dockerconfigjson={docker_config_path}",
            "--type=kubernetes.io/dockerconfigjson")

        for image in super().sync_images(deployments):
            if image.startswith("quay.io/"):
                image_url = f"gcr.io/{self.project_id}/{image[8:]}"
            else:
                image_url = f"gcr.io/{self.project_id}/{image}"

            run("docker", "tag", image, image_url)
            run("docker", "push", image_url)

def find_in_json(j, f):
    if f(j):
        return j

    iter = None
    if isinstance(j, dict):
        iter = j.values()
    elif isinstance(j, list):
        iter = j

    if iter is not None:
        for sub_j in iter:
            v = find_in_json(sub_j, f)
            if v is not None:
                return v

def print_status(status):
    print(f"===> {status}")

def run(cmd, *args, raise_on_error=True, stdin=None, capture_output=False, timeout=None):
    print_args = [cmd, *[a if not isinstance(a, RedactedString) else "[redacted]" for a in args]]
    print_status("running: `{}`".format(" ".join(print_args)))

    return subprocess.run([cmd, *args], check=raise_on_error, capture_output=capture_output, input=stdin,
                          encoding="utf8", timeout=timeout)

def capture(cmd, *args):
    return run(cmd, *args, capture_output=True).stdout

def main():
    parser = argparse.ArgumentParser(description="Resets a pachyderm cluster.")
    parser.add_argument("--dash", action="store_true", help="Deploy dash")
    parser.add_argument("--jupyterhub", action="store_true", help="Deploy jupyterhub")
    args = parser.parse_args()

    if "GOPATH" not in os.environ:
        raise Exception("Must set GOPATH")
    if "PACH_CA_CERTS" in os.environ:
        raise Exception("Must unset PACH_CA_CERTS\nRun:\nunset PACH_CA_CERTS")

    kube_context = capture("kubectl", "config", "current-context").strip()
    driver = None

    if kube_context == "minikube":
        print_status("using the minikube driver")
        driver = MinikubeDriver()
    elif kube_context == "docker-desktop":
        print_status("using the docker desktop driver")
        driver = DockerDesktopDriver()
    else:
        match = GCP_KUBE_CONTEXT_NAME_PATTERN.match(kube_context)
        if match is not None:
            print_status("using the GKE driver")
            driver = GCPDriver(match.groups()[0])

    if driver is None:
        raise Exception(f"could not derive driver from context name: {kube_context}")

    driver.clear()

    bin_path = os.path.join(os.environ["GOPATH"], "bin", "pachctl")
    if os.path.exists(bin_path):
        os.remove(bin_path)

    join(
        driver.start,
        lambda: run("make", "install"),
        lambda: run("make", "docker-build"),
    )
    
    version = capture("pachctl", "version", "--client-only")
    print_status(f"deploy pachyderm version v{version}")

    deployments_str = driver.create_manifest(args.dash)
    deployments_json = json.loads("[{}]".format(NEWLINE_SEPARATE_OBJECTS_PATTERN.sub("},{", deployments_str)))
    driver.sync_images(deployments_json)
    run("kubectl", "create", "-f", "-", stdin=deployments_str)
    driver.update_config()

    while run("pachctl", "version", raise_on_error=False).returncode:
        print_status("waiting for pachyderm to come up...")
        time.sleep(1)

    if args.jupyterhub:
        enterprise_token = capture("aws", "s3", "cp",
                                   "s3://pachyderm-engineering/test_enterprise_activation_code.txt", "-")
        run("pachctl", "enterprise", "activate", RedactedString(enterprise_token))
        run("pachctl", "auth", "activate", stdin="admin\n")
        run("pachctl", "deploy", "jupyterhub")

if __name__ == "__main__":
    main()<|MERGE_RESOLUTION|>--- conflicted
+++ resolved
@@ -10,23 +10,11 @@
 
 ETCD_IMAGE = "quay.io/coreos/etcd:v3.3.5"
 
-<<<<<<< HEAD
-=======
 DELETABLE_RESOURCES = [
-    "replicasets",
-    "services",
-    "deployments",
-    "pods",
-    "rc",
-    "serviceaccounts",
-    "secrets",
-    "clusterrole",
-    "clusterrolebinding",
     "roles.rbac.authorization.k8s.io",
     "rolebindings.rbac.authorization.k8s.io"
 ]
 
->>>>>>> 70757453
 NEWLINE_SEPARATE_OBJECTS_PATTERN = re.compile(r"\}\n+\{", re.MULTILINE)
 
 GCP_KUBE_CONTEXT_NAME_PATTERN = re.compile(r"gke_([^_]+)_(.+)")
