package server

// "fmt"

// "strings"

// func TestInvalidSimpleService(t *testing.T) {
// 	t.Parallel()
// 	if testing.Short() {
// 		t.Skip("Skipping integration tests in short mode")
// 	}
// 	c := getPachClient(t)
// 	dataRepo := uniqueString("TestService_data")
// 	require.NoError(t, c.CreateRepo(dataRepo))
// 	commit, err := c.StartCommit(dataRepo, "master")
// 	require.NoError(t, err)
// 	fileContent := "hai\n"
// 	_, err = c.PutFile(dataRepo, commit.ID, "file", strings.NewReader(fileContent))
// 	require.NoError(t, err)
// 	require.NoError(t, c.FinishCommit(dataRepo, commit.ID))
// 	// Only specifying an external port should error
// 	_, err = c.CreateJob(
// 		"pachyderm_netcat",
// 		[]string{"sh"},
// 		[]string{
// 			fmt.Sprintf("ls /pfs/%v/file", dataRepo),
// 			fmt.Sprintf("ls /pfs/%v/file > /pfs/out/filelist", dataRepo),
// 			fmt.Sprintf("while true; do nc -l 30003 < /pfs/%v/file; done", dataRepo),
// 		},
// 		&ppsclient.ParallelismSpec{
// 			Strategy: ppsclient.ParallelismSpec_CONSTANT,
// 			Constant: uint64(1),
// 		},
// 		[]*ppsclient.JobInput{{
// 			Commit: commit,
// 		}},
// 		"",
// 		0,
// 		30004,
// 	)
// 	require.YesError(t, err)
//
// 	// Using anything but parallelism 1 should error
// 	_, err = c.CreateJob(
// 		"pachyderm_netcat",
// 		[]string{"sh"},
// 		[]string{
// 			fmt.Sprintf("ls /pfs/%v/file", dataRepo),
// 			fmt.Sprintf("ls /pfs/%v/file > /pfs/out/filelist", dataRepo),
// 			fmt.Sprintf("while true; do nc -l 30003 < /pfs/%v/file; done", dataRepo),
// 		},
// 		&ppsclient.ParallelismSpec{
// 			Strategy: ppsclient.ParallelismSpec_CONSTANT,
// 			Constant: uint64(2),
// 		},
// 		[]*ppsclient.JobInput{{
// 			Commit: commit,
// 		}},
// 		"",
// 		0,
// 		30004,
// 	)
// 	require.YesError(t, err)
// }

// Make sure that pipeline validation requires:
// - No dash in pipeline name
// - Input must have branch and glob
//func TestInvalidCreatePipeline(t *testing.T) {
//if testing.Short() {
//t.Skip("Skipping integration tests in short mode")
//}
//t.Parallel()
//c := getPachClient(t)

//// Set up repo
//dataRepo := uniqueString("TestDuplicatedJob_data")
//require.NoError(t, c.CreateRepo(dataRepo))

<<<<<<< HEAD
//// Create pipeline with no name
//pipelineName := uniqueString("pipeline")
//cmd := []string{"cp", path.Join("/pfs", dataRepo, "file"), "/pfs/out/file"}
//err := c.CreatePipeline(
//pipelineName,
//"",
//cmd,
//nil,
//&ppsclient.ParallelismSpec{
//Strategy: ppsclient.ParallelismSpec_CONSTANT,
//Constant: 1,
//},
//[]*ppsclient.PipelineInput{{
//Repo:   &pfsclient.Repo{Name: dataRepo},
//Branch: "master",
//Glob:   "/*",
//}},
//false,
//)
//require.YesError(t, err)
//require.Matches(t, "name", err.Error())

//// Create pipeline named "out"
//err = c.CreatePipeline(
//pipelineName,
//"",
//cmd,
//nil,
//&ppsclient.ParallelismSpec{
//Strategy: ppsclient.ParallelismSpec_CONSTANT,
//Constant: 1,
//},
//[]*ppsclient.PipelineInput{{
//Name:   "out",
//Repo:   &pfsclient.Repo{Name: dataRepo},
//Branch: "master",
//Glob:   "/*",
//}},
//false,
//)
//require.YesError(t, err)
//require.Matches(t, "out", err.Error())

//// Create pipeline with no branch
//err = c.CreatePipeline(
//pipelineName,
//"",
//cmd,
//nil,
//&ppsclient.ParallelismSpec{
//Strategy: ppsclient.ParallelismSpec_CONSTANT,
//Constant: 1,
//},
//[]*ppsclient.PipelineInput{{
//Name: "input",
//Repo: &pfsclient.Repo{Name: dataRepo},
//Glob: "/*",
//}},
//false,
//)
//require.YesError(t, err)
//require.Matches(t, "branch", err.Error())

//// Create pipeline with no glob
//err = c.CreatePipeline(
//pipelineName,
//"",
//cmd,
//nil,
//&ppsclient.ParallelismSpec{
//Strategy: ppsclient.ParallelismSpec_CONSTANT,
//Constant: 1,
//},
//[]*ppsclient.PipelineInput{{
//Name:   "input",
//Repo:   &pfsclient.Repo{Name: dataRepo},
//Branch: "master",
//}},
//false,
//)
//require.YesError(t, err)
//require.Matches(t, "glob", err.Error())
//}
=======
	// Create pipeline with no name
	pipelineName := uniqueString("pipeline")
	cmd := []string{"cp", path.Join("/pfs", dataRepo, "file"), "/pfs/out/file"}
	err := c.CreatePipeline(
		pipelineName,
		"",
		cmd,
		nil,
		&ppsclient.ParallelismSpec{
			Strategy: ppsclient.ParallelismSpec_CONSTANT,
			Constant: 1,
		},
		[]*ppsclient.PipelineInput{{
			Repo:   &pfsclient.Repo{Name: dataRepo},
			Branch: "master",
			Glob:   "/*",
		}},
		"master",
		false,
	)
	require.YesError(t, err)
	require.Matches(t, "name", err.Error())

	// Create pipeline named "out"
	err = c.CreatePipeline(
		pipelineName,
		"",
		cmd,
		nil,
		&ppsclient.ParallelismSpec{
			Strategy: ppsclient.ParallelismSpec_CONSTANT,
			Constant: 1,
		},
		[]*ppsclient.PipelineInput{{
			Name:   "out",
			Repo:   &pfsclient.Repo{Name: dataRepo},
			Branch: "master",
			Glob:   "/*",
		}},
		"master",
		false,
	)
	require.YesError(t, err)
	require.Matches(t, "out", err.Error())

	// Create pipeline with no branch
	err = c.CreatePipeline(
		pipelineName,
		"",
		cmd,
		nil,
		&ppsclient.ParallelismSpec{
			Strategy: ppsclient.ParallelismSpec_CONSTANT,
			Constant: 1,
		},
		[]*ppsclient.PipelineInput{{
			Name: "input",
			Repo: &pfsclient.Repo{Name: dataRepo},
			Glob: "/*",
		}},
		"master",
		false,
	)
	require.YesError(t, err)
	require.Matches(t, "branch", err.Error())

	// Create pipeline with no glob
	err = c.CreatePipeline(
		pipelineName,
		"",
		cmd,
		nil,
		&ppsclient.ParallelismSpec{
			Strategy: ppsclient.ParallelismSpec_CONSTANT,
			Constant: 1,
		},
		[]*ppsclient.PipelineInput{{
			Name:   "input",
			Repo:   &pfsclient.Repo{Name: dataRepo},
			Branch: "master",
		}},
		"master",
		false,
	)
	require.YesError(t, err)
	require.Matches(t, "glob", err.Error())
}
>>>>>>> 794dc574

//// Make sure that pipeline validation checks that all inputs exist
//func TestPipelineThatUseNonexistentInputs(t *testing.T) {
//if testing.Short() {
//t.Skip("Skipping integration tests in short mode")
//}
//t.Parallel()
//c := getPachClient(t)

<<<<<<< HEAD
//pipelineName := uniqueString("pipeline")
//require.YesError(t, c.CreatePipeline(
//pipelineName,
//"",
//[]string{"bash"},
//[]string{""},
//&ppsclient.ParallelismSpec{
//Strategy: ppsclient.ParallelismSpec_CONSTANT,
//Constant: 1,
//},
//[]*ppsclient.PipelineInput{
//{
//Name:   "whatever",
//Branch: "master",
//Glob:   "/*",
//Repo:   &pfsclient.Repo{Name: "nonexistent"},
//},
//},
//false,
//))
//}
=======
	pipelineName := uniqueString("pipeline")
	require.YesError(t, c.CreatePipeline(
		pipelineName,
		"",
		[]string{"bash"},
		[]string{""},
		&ppsclient.ParallelismSpec{
			Strategy: ppsclient.ParallelismSpec_CONSTANT,
			Constant: 1,
		},
		[]*ppsclient.PipelineInput{
			{
				Name:   "whatever",
				Branch: "master",
				Glob:   "/*",
				Repo:   &pfsclient.Repo{Name: "nonexistent"},
			},
		},
		"master",
		false,
	))
}
>>>>>>> 794dc574
<|MERGE_RESOLUTION|>--- conflicted
+++ resolved
@@ -1,167 +1,28 @@
 package server
 
-// "fmt"
+import (
+	"path"
+	"testing"
 
-// "strings"
-
-// func TestInvalidSimpleService(t *testing.T) {
-// 	t.Parallel()
-// 	if testing.Short() {
-// 		t.Skip("Skipping integration tests in short mode")
-// 	}
-// 	c := getPachClient(t)
-// 	dataRepo := uniqueString("TestService_data")
-// 	require.NoError(t, c.CreateRepo(dataRepo))
-// 	commit, err := c.StartCommit(dataRepo, "master")
-// 	require.NoError(t, err)
-// 	fileContent := "hai\n"
-// 	_, err = c.PutFile(dataRepo, commit.ID, "file", strings.NewReader(fileContent))
-// 	require.NoError(t, err)
-// 	require.NoError(t, c.FinishCommit(dataRepo, commit.ID))
-// 	// Only specifying an external port should error
-// 	_, err = c.CreateJob(
-// 		"pachyderm_netcat",
-// 		[]string{"sh"},
-// 		[]string{
-// 			fmt.Sprintf("ls /pfs/%v/file", dataRepo),
-// 			fmt.Sprintf("ls /pfs/%v/file > /pfs/out/filelist", dataRepo),
-// 			fmt.Sprintf("while true; do nc -l 30003 < /pfs/%v/file; done", dataRepo),
-// 		},
-// 		&ppsclient.ParallelismSpec{
-// 			Strategy: ppsclient.ParallelismSpec_CONSTANT,
-// 			Constant: uint64(1),
-// 		},
-// 		[]*ppsclient.JobInput{{
-// 			Commit: commit,
-// 		}},
-// 		"",
-// 		0,
-// 		30004,
-// 	)
-// 	require.YesError(t, err)
-//
-// 	// Using anything but parallelism 1 should error
-// 	_, err = c.CreateJob(
-// 		"pachyderm_netcat",
-// 		[]string{"sh"},
-// 		[]string{
-// 			fmt.Sprintf("ls /pfs/%v/file", dataRepo),
-// 			fmt.Sprintf("ls /pfs/%v/file > /pfs/out/filelist", dataRepo),
-// 			fmt.Sprintf("while true; do nc -l 30003 < /pfs/%v/file; done", dataRepo),
-// 		},
-// 		&ppsclient.ParallelismSpec{
-// 			Strategy: ppsclient.ParallelismSpec_CONSTANT,
-// 			Constant: uint64(2),
-// 		},
-// 		[]*ppsclient.JobInput{{
-// 			Commit: commit,
-// 		}},
-// 		"",
-// 		0,
-// 		30004,
-// 	)
-// 	require.YesError(t, err)
-// }
+	"github.com/pachyderm/pachyderm/src/client/pfs"
+	"github.com/pachyderm/pachyderm/src/client/pkg/require"
+	"github.com/pachyderm/pachyderm/src/client/pps"
+)
 
 // Make sure that pipeline validation requires:
 // - No dash in pipeline name
 // - Input must have branch and glob
-//func TestInvalidCreatePipeline(t *testing.T) {
-//if testing.Short() {
-//t.Skip("Skipping integration tests in short mode")
-//}
-//t.Parallel()
-//c := getPachClient(t)
+func TestInvalidCreatePipeline(t *testing.T) {
+	if testing.Short() {
+		t.Skip("Skipping integration tests in short mode")
+	}
+	t.Parallel()
+	c := getPachClient(t)
 
-//// Set up repo
-//dataRepo := uniqueString("TestDuplicatedJob_data")
-//require.NoError(t, c.CreateRepo(dataRepo))
+	// Set up repo
+	dataRepo := uniqueString("TestDuplicatedJob_data")
+	require.NoError(t, c.CreateRepo(dataRepo))
 
-<<<<<<< HEAD
-//// Create pipeline with no name
-//pipelineName := uniqueString("pipeline")
-//cmd := []string{"cp", path.Join("/pfs", dataRepo, "file"), "/pfs/out/file"}
-//err := c.CreatePipeline(
-//pipelineName,
-//"",
-//cmd,
-//nil,
-//&ppsclient.ParallelismSpec{
-//Strategy: ppsclient.ParallelismSpec_CONSTANT,
-//Constant: 1,
-//},
-//[]*ppsclient.PipelineInput{{
-//Repo:   &pfsclient.Repo{Name: dataRepo},
-//Branch: "master",
-//Glob:   "/*",
-//}},
-//false,
-//)
-//require.YesError(t, err)
-//require.Matches(t, "name", err.Error())
-
-//// Create pipeline named "out"
-//err = c.CreatePipeline(
-//pipelineName,
-//"",
-//cmd,
-//nil,
-//&ppsclient.ParallelismSpec{
-//Strategy: ppsclient.ParallelismSpec_CONSTANT,
-//Constant: 1,
-//},
-//[]*ppsclient.PipelineInput{{
-//Name:   "out",
-//Repo:   &pfsclient.Repo{Name: dataRepo},
-//Branch: "master",
-//Glob:   "/*",
-//}},
-//false,
-//)
-//require.YesError(t, err)
-//require.Matches(t, "out", err.Error())
-
-//// Create pipeline with no branch
-//err = c.CreatePipeline(
-//pipelineName,
-//"",
-//cmd,
-//nil,
-//&ppsclient.ParallelismSpec{
-//Strategy: ppsclient.ParallelismSpec_CONSTANT,
-//Constant: 1,
-//},
-//[]*ppsclient.PipelineInput{{
-//Name: "input",
-//Repo: &pfsclient.Repo{Name: dataRepo},
-//Glob: "/*",
-//}},
-//false,
-//)
-//require.YesError(t, err)
-//require.Matches(t, "branch", err.Error())
-
-//// Create pipeline with no glob
-//err = c.CreatePipeline(
-//pipelineName,
-//"",
-//cmd,
-//nil,
-//&ppsclient.ParallelismSpec{
-//Strategy: ppsclient.ParallelismSpec_CONSTANT,
-//Constant: 1,
-//},
-//[]*ppsclient.PipelineInput{{
-//Name:   "input",
-//Repo:   &pfsclient.Repo{Name: dataRepo},
-//Branch: "master",
-//}},
-//false,
-//)
-//require.YesError(t, err)
-//require.Matches(t, "glob", err.Error())
-//}
-=======
 	// Create pipeline with no name
 	pipelineName := uniqueString("pipeline")
 	cmd := []string{"cp", path.Join("/pfs", dataRepo, "file"), "/pfs/out/file"}
@@ -170,12 +31,12 @@
 		"",
 		cmd,
 		nil,
-		&ppsclient.ParallelismSpec{
-			Strategy: ppsclient.ParallelismSpec_CONSTANT,
+		&pps.ParallelismSpec{
+			Strategy: pps.ParallelismSpec_CONSTANT,
 			Constant: 1,
 		},
-		[]*ppsclient.PipelineInput{{
-			Repo:   &pfsclient.Repo{Name: dataRepo},
+		[]*pps.PipelineInput{{
+			Repo:   &pfs.Repo{Name: dataRepo},
 			Branch: "master",
 			Glob:   "/*",
 		}},
@@ -191,13 +52,13 @@
 		"",
 		cmd,
 		nil,
-		&ppsclient.ParallelismSpec{
-			Strategy: ppsclient.ParallelismSpec_CONSTANT,
+		&pps.ParallelismSpec{
+			Strategy: pps.ParallelismSpec_CONSTANT,
 			Constant: 1,
 		},
-		[]*ppsclient.PipelineInput{{
+		[]*pps.PipelineInput{{
 			Name:   "out",
-			Repo:   &pfsclient.Repo{Name: dataRepo},
+			Repo:   &pfs.Repo{Name: dataRepo},
 			Branch: "master",
 			Glob:   "/*",
 		}},
@@ -213,13 +74,13 @@
 		"",
 		cmd,
 		nil,
-		&ppsclient.ParallelismSpec{
-			Strategy: ppsclient.ParallelismSpec_CONSTANT,
+		&pps.ParallelismSpec{
+			Strategy: pps.ParallelismSpec_CONSTANT,
 			Constant: 1,
 		},
-		[]*ppsclient.PipelineInput{{
+		[]*pps.PipelineInput{{
 			Name: "input",
-			Repo: &pfsclient.Repo{Name: dataRepo},
+			Repo: &pfs.Repo{Name: dataRepo},
 			Glob: "/*",
 		}},
 		"master",
@@ -234,13 +95,13 @@
 		"",
 		cmd,
 		nil,
-		&ppsclient.ParallelismSpec{
-			Strategy: ppsclient.ParallelismSpec_CONSTANT,
+		&pps.ParallelismSpec{
+			Strategy: pps.ParallelismSpec_CONSTANT,
 			Constant: 1,
 		},
-		[]*ppsclient.PipelineInput{{
+		[]*pps.PipelineInput{{
 			Name:   "input",
-			Repo:   &pfsclient.Repo{Name: dataRepo},
+			Repo:   &pfs.Repo{Name: dataRepo},
 			Branch: "master",
 		}},
 		"master",
@@ -249,59 +110,33 @@
 	require.YesError(t, err)
 	require.Matches(t, "glob", err.Error())
 }
->>>>>>> 794dc574
 
-//// Make sure that pipeline validation checks that all inputs exist
-//func TestPipelineThatUseNonexistentInputs(t *testing.T) {
-//if testing.Short() {
-//t.Skip("Skipping integration tests in short mode")
-//}
-//t.Parallel()
-//c := getPachClient(t)
-
-<<<<<<< HEAD
-//pipelineName := uniqueString("pipeline")
-//require.YesError(t, c.CreatePipeline(
-//pipelineName,
-//"",
-//[]string{"bash"},
-//[]string{""},
-//&ppsclient.ParallelismSpec{
-//Strategy: ppsclient.ParallelismSpec_CONSTANT,
-//Constant: 1,
-//},
-//[]*ppsclient.PipelineInput{
-//{
-//Name:   "whatever",
-//Branch: "master",
-//Glob:   "/*",
-//Repo:   &pfsclient.Repo{Name: "nonexistent"},
-//},
-//},
-//false,
-//))
-//}
-=======
+// Make sure that pipeline validation checks that all inputs exist
+func TestPipelineThatUseNonexistentInputs(t *testing.T) {
+	if testing.Short() {
+		t.Skip("Skipping integration tests in short mode")
+	}
+	t.Parallel()
+	c := getPachClient(t)
 	pipelineName := uniqueString("pipeline")
 	require.YesError(t, c.CreatePipeline(
 		pipelineName,
 		"",
 		[]string{"bash"},
 		[]string{""},
-		&ppsclient.ParallelismSpec{
-			Strategy: ppsclient.ParallelismSpec_CONSTANT,
+		&pps.ParallelismSpec{
+			Strategy: pps.ParallelismSpec_CONSTANT,
 			Constant: 1,
 		},
-		[]*ppsclient.PipelineInput{
+		[]*pps.PipelineInput{
 			{
 				Name:   "whatever",
 				Branch: "master",
 				Glob:   "/*",
-				Repo:   &pfsclient.Repo{Name: "nonexistent"},
+				Repo:   &pfs.Repo{Name: "nonexistent"},
 			},
 		},
 		"master",
 		false,
 	))
-}
->>>>>>> 794dc574
+}