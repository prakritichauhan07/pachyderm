--- conflicted
+++ resolved
@@ -1470,7 +1470,6 @@
 	return filepath.Join(prefix, filePath)
 }
 
-<<<<<<< HEAD
 func isPipe(r io.ReadSeeker) (bool, error) {
 	file, ok := r.(*os.File)
 	if !ok {
@@ -1481,7 +1480,8 @@
 		return false, err
 	}
 	return fi.Mode()&os.ModeNamedPipe != 0, nil
-=======
+}
+
 func dlFile(pachClient *client.APIClient, f *pfsclient.File) (_ string, retErr error) {
 	if err := os.MkdirAll(filepath.Join(os.TempDir(), filepath.Dir(f.Path)), 0777); err != nil {
 		return "", err
@@ -1540,5 +1540,4 @@
 			return err
 		}
 	}
->>>>>>> 7076b6f8
 }