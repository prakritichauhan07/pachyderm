package fuse

import (
	"bytes"
	"fmt"
	"io"
	"os"
	"path"
	"path/filepath"
	"strings"
	"sync"
	"syscall"
	"time"

	"bazil.org/fuse"
	"bazil.org/fuse/fs"
	"github.com/pachyderm/pachyderm/src/client"
	pfsclient "github.com/pachyderm/pachyderm/src/client/pfs"
	"github.com/pachyderm/pachyderm/src/client/pkg/uuid"
	"go.pedge.io/lion/proto"
	"go.pedge.io/proto/time"
	"golang.org/x/net/context"
	"google.golang.org/grpc"
	"google.golang.org/grpc/codes"
)

type filesystem struct {
	apiClient client.APIClient
	Filesystem
	inodes   map[string]uint64
	lock     sync.RWMutex
	handleID string
}

func newFilesystem(
	pfsAPIClient pfsclient.APIClient,
	shard *pfsclient.Shard,
	commitMounts []*CommitMount,
) *filesystem {
	return &filesystem{
		apiClient: client.APIClient{PfsAPIClient: pfsAPIClient},
		Filesystem: Filesystem{
			shard,
			commitMounts,
		},
		inodes:   make(map[string]uint64),
		lock:     sync.RWMutex{},
		handleID: uuid.NewWithoutDashes(),
	}
}

func (f *filesystem) Root() (result fs.Node, retErr error) {
	defer func() {
		protolion.Debug(&Root{&f.Filesystem, getNode(result), errorToString(retErr)})
	}()
	return &directory{
		f,
		Node{
			File: &pfsclient.File{
				Commit: &pfsclient.Commit{
					Repo: &pfsclient.Repo{},
				},
			},
		},
	}, nil
}

type directory struct {
	fs *filesystem
	Node
}

func (d *directory) Attr(ctx context.Context, a *fuse.Attr) (retErr error) {
	defer func() {
		protolion.Debug(&DirectoryAttr{&d.Node, &Attr{uint32(a.Mode)}, errorToString(retErr)})
	}()

	a.Valid = time.Nanosecond
	if d.Write {
		a.Mode = os.ModeDir | 0775
	} else {
		a.Mode = os.ModeDir | 0555
	}
	a.Inode = d.fs.inode(d.File)
	a.Mtime = prototime.TimestampToTime(d.Modified)
	return nil
}

func (d *directory) Lookup(ctx context.Context, name string) (result fs.Node, retErr error) {
	defer func() {
		protolion.Debug(&DirectoryLookup{&d.Node, name, getNode(result), errorToString(retErr)})
	}()
	if d.File.Commit.Repo.Name == "" {
		return d.lookUpRepo(ctx, name)
	}
	if d.File.Commit.ID == "" {
		return d.lookUpCommit(ctx, name)
	}
	return d.lookUpFile(ctx, name)
}

func (d *directory) ReadDirAll(ctx context.Context) (result []fuse.Dirent, retErr error) {
	defer func() {
		var dirents []*Dirent
		for _, dirent := range result {
			dirents = append(dirents, &Dirent{dirent.Inode, dirent.Name})
		}
		protolion.Debug(&DirectoryReadDirAll{&d.Node, dirents, errorToString(retErr)})
	}()
	if d.File.Commit.Repo.Name == "" {
		return d.readRepos(ctx)
	}
	if d.File.Commit.ID == "" {
		commitMount := d.fs.getCommitMount(d.File.Commit.Repo.Name)
		if commitMount != nil && commitMount.Commit.ID != "" {
			d.File.Commit.ID = commitMount.Commit.ID
			d.Shard = commitMount.Shard
			return d.readFiles(ctx)
		}
		return d.readCommits(ctx)
	}
	return d.readFiles(ctx)
}

func (d *directory) Create(ctx context.Context, request *fuse.CreateRequest, response *fuse.CreateResponse) (result fs.Node, _ fs.Handle, retErr error) {
	defer func() {
		protolion.Debug(&DirectoryCreate{&d.Node, getNode(result), errorToString(retErr)})
	}()
	if d.File.Commit.ID == "" {
		return nil, 0, fuse.EPERM
	}
	directory := d.copy()
	directory.File.Path = path.Join(directory.File.Path, request.Name)
	localResult := &file{
		directory: *directory,
		size:      0,
		local:     true,
	}
	response.Flags |= fuse.OpenDirectIO | fuse.OpenNonSeekable
	handle := localResult.newHandle()
	return localResult, handle, nil
}

func (d *directory) Mkdir(ctx context.Context, request *fuse.MkdirRequest) (result fs.Node, retErr error) {
	defer func() {
		protolion.Debug(&DirectoryMkdir{&d.Node, getNode(result), errorToString(retErr)})
	}()
	if d.File.Commit.ID == "" {
		return nil, fuse.EPERM
	}
	if err := d.fs.apiClient.MakeDirectory(d.File.Commit.Repo.Name, d.File.Commit.ID, path.Join(d.File.Path, request.Name)); err != nil {
		return nil, err
	}
	localResult := d.copy()
	localResult.File.Path = path.Join(localResult.File.Path, request.Name)
	return localResult, nil
}

func (d *directory) Remove(ctx context.Context, req *fuse.RemoveRequest) (retErr error) {
	defer func() {
		protolion.Debug(&FileRemove{&d.Node, errorToString(retErr)})
	}()
	return pfsclient.DeleteFile(d.fs.apiClient, d.Node.File.Commit.Repo.Name, d.Node.File.Commit.ID, filepath.Join(d.Node.File.Path, req.Name))
}

type file struct {
	directory
	size    int64
	local   bool
	handles []*handle
}

func (f *file) Attr(ctx context.Context, a *fuse.Attr) (retErr error) {
	defer func() {
		protolion.Debug(&FileAttr{&f.Node, &Attr{uint32(a.Mode)}, errorToString(retErr)})
	}()
<<<<<<< HEAD
	fileInfo, err := f.fs.apiClient.InspectFile(
		f.File.Commit.Repo.Name,
		f.File.Commit.ID,
		f.File.Path,
		f.fs.getFromCommitID(f.File.Commit.Repo.Name),
		f.Shard,
	)
	if err != nil && !f.local {
		return err
	}
	if fileInfo != nil {
		a.Size = fileInfo.SizeBytes
		a.Mtime = prototime.TimestampToTime(fileInfo.Modified)
=======
	if f.directory.Write {
		// If the file is from an open commit, we just pretend that it's
		// an empty file.
		a.Size = 0
	} else {
		fileInfo, err := pfsclient.InspectFile(
			f.fs.apiClient,
			f.File.Commit.Repo.Name,
			f.File.Commit.ID,
			f.File.Path,
			f.fs.getFromCommitID(f.File.Commit.Repo.Name),
			f.Shard,
		)
		if err != nil && !f.local {
			return err
		}
		if fileInfo != nil {
			a.Size = fileInfo.SizeBytes
			a.Mtime = prototime.TimestampToTime(fileInfo.Modified)
		}
>>>>>>> a49ae774
	}
	a.Mode = 0666
	a.Inode = f.fs.inode(f.File)
	return nil
}

func (f *file) Open(ctx context.Context, request *fuse.OpenRequest, response *fuse.OpenResponse) (_ fs.Handle, retErr error) {
	defer func() {
		protolion.Debug(&FileOpen{&f.Node, errorToString(retErr)})
	}()
	response.Flags |= fuse.OpenDirectIO | fuse.OpenNonSeekable
	return f.newHandle(), nil
}

func (f *file) Fsync(ctx context.Context, req *fuse.FsyncRequest) error {
	for _, h := range f.handles {
		if h.w != nil {
			w := h.w
			h.w = nil
			if err := w.Close(); err != nil {
				return err
			}
		}
	}
	return nil
}

func (f *filesystem) inode(file *pfsclient.File) uint64 {
	f.lock.RLock()
	inode, ok := f.inodes[key(file)]
	f.lock.RUnlock()
	if ok {
		return inode
	}
	f.lock.Lock()
	defer f.lock.Unlock()
	if inode, ok := f.inodes[key(file)]; ok {
		return inode
	}
	newInode := uint64(len(f.inodes))
	f.inodes[key(file)] = newInode
	return newInode
}

func (f *file) newHandle() *handle {
	h := &handle{
		f: f,
	}

	f.handles = append(f.handles, h)

	return h
}

type handle struct {
	f       *file
	w       io.WriteCloser
	written int
}

func (h *handle) Read(ctx context.Context, request *fuse.ReadRequest, response *fuse.ReadResponse) (retErr error) {
	defer func() {
		protolion.Debug(&FileRead{&h.f.Node, errorToString(retErr)})
	}()
	var buffer bytes.Buffer
	if err := h.f.fs.apiClient.GetFile(
		h.f.File.Commit.Repo.Name,
		h.f.File.Commit.ID,
		h.f.File.Path,
		request.Offset,
		int64(request.Size),
		h.f.fs.getFromCommitID(h.f.File.Commit.Repo.Name),
		h.f.Shard,
		&buffer,
	); err != nil {
		if grpc.Code(err) == codes.NotFound {
			// This happens when trying to read from a file in an open
			// commit. We could catch this at `open(2)` time and never
			// get here, but Open is currently not a remote operation.
			//
			// ENOENT from read(2) is weird, let's call this EINVAL
			// instead.
			return fuse.Errno(syscall.EINVAL)
		}
		return err
	}
	response.Data = buffer.Bytes()
	return nil
}

func (h *handle) Write(ctx context.Context, request *fuse.WriteRequest, response *fuse.WriteResponse) (retErr error) {
	defer func() {
		protolion.Debug(&FileWrite{&h.f.Node, errorToString(retErr)})
	}()
	protolion.Printf("WriteRequest: %s@%d\n", string(request.Data), request.Offset)
	if h.w == nil {
		w, err := h.f.fs.apiClient.PutFileWriter(
			h.f.File.Commit.Repo.Name, h.f.File.Commit.ID, h.f.File.Path, h.f.fs.handleID)
		if err != nil {
			return err
		}
		h.w = w
	}
	// repeated is how many bytes in this write have already been sent in
	// previous call to Write. Why does the OS send us the same data twice in
	// different calls? Good question, this is a behavior that's only been
	// observed on osx, not on linux.
	repeated := h.written - int(request.Offset)
	if repeated < 0 {
		return fmt.Errorf("gap in bytes written, (OpenNonSeekable should make this impossible)")
	}
	written, err := h.w.Write(request.Data[repeated:])
	if err != nil {
		return err
	}
	response.Size = written + repeated
	h.written += written
	if h.f.size < request.Offset+int64(written) {
		h.f.size = request.Offset + int64(written)
	}
	return nil
}

func (h *handle) Flush(ctx context.Context, req *fuse.FlushRequest) error {
	if h.w != nil {
		w := h.w
		h.w = nil
		if err := w.Close(); err != nil {
			return err
		}
	}
	return nil
}

func (h *handle) Release(ctx context.Context, req *fuse.ReleaseRequest) error {
	return nil
}

func (d *directory) copy() *directory {
	return &directory{
		fs: d.fs,
		Node: Node{
			File: &pfsclient.File{
				Commit: &pfsclient.Commit{
					Repo: &pfsclient.Repo{
						Name: d.File.Commit.Repo.Name,
					},
					ID: d.File.Commit.ID,
				},
				Path: d.File.Path,
			},
			Write: d.Write,
			Shard: d.Shard,
		},
	}
}

func (f *filesystem) getCommitMount(nameOrAlias string) *CommitMount {
	if len(f.CommitMounts) == 0 {
		return &CommitMount{
			Commit: client.NewCommit(nameOrAlias, ""),
			Shard:  f.Shard,
		}
	}
	for _, commitMount := range f.CommitMounts {
		if commitMount.Commit.Repo.Name == nameOrAlias || commitMount.Alias == nameOrAlias {
			return commitMount
		}
	}
	return nil
}

func (f *filesystem) getFromCommitID(nameOrAlias string) string {
	commitMount := f.getCommitMount(nameOrAlias)
	if commitMount == nil || commitMount.FromCommit == nil {
		return ""
	}
	return commitMount.FromCommit.ID
}

func (d *directory) lookUpRepo(ctx context.Context, name string) (fs.Node, error) {
	commitMount := d.fs.getCommitMount(name)
	if commitMount == nil {
		return nil, fuse.EPERM
	}
	repoInfo, err := d.fs.apiClient.InspectRepo(commitMount.Commit.Repo.Name)
	if err != nil {
		return nil, err
	}
	if repoInfo == nil {
		return nil, fuse.ENOENT
	}
	result := d.copy()
	result.File.Commit.Repo.Name = commitMount.Commit.Repo.Name
	result.File.Commit.ID = commitMount.Commit.ID
	result.RepoAlias = commitMount.Alias
	result.Shard = commitMount.Shard

	commitInfo, err := pfsclient.InspectCommit(
		d.fs.apiClient,
		commitMount.Commit.Repo.Name,
		commitMount.Commit.ID,
	)
	if err != nil {
		return nil, err
	}
	if commitInfo.CommitType == pfsclient.CommitType_COMMIT_TYPE_READ {
		result.Write = false
	} else {
		result.Write = true
	}
	result.Modified = commitInfo.Finished

	return result, nil
}

func (d *directory) lookUpCommit(ctx context.Context, name string) (fs.Node, error) {
	commitInfo, err := d.fs.apiClient.InspectCommit(
		d.File.Commit.Repo.Name,
		name,
	)
	if err != nil {
		return nil, err
	}
	if commitInfo == nil {
		return nil, fuse.ENOENT
	}
	result := d.copy()
	result.File.Commit.ID = name
	if commitInfo.CommitType == pfsclient.CommitType_COMMIT_TYPE_READ {
		result.Write = false
	} else {
		result.Write = true
	}
	result.Modified = commitInfo.Finished
	return result, nil
}

func (d *directory) lookUpFile(ctx context.Context, name string) (fs.Node, error) {
<<<<<<< HEAD
	fileInfo, err := d.fs.apiClient.InspectFile(
		d.File.Commit.Repo.Name,
		d.File.Commit.ID,
		path.Join(d.File.Path, name),
		d.fs.getFromCommitID(d.File.Commit.Repo.Name),
		d.Shard,
	)
	if err != nil {
		return nil, fuse.ENOENT
=======
	var fileInfo *pfsclient.FileInfo
	var err error

	if d.Node.Write {
		// Basically, if the directory is writable, we are looking up files
		// from an open commit.  In this case, we want to return an empty file,
		// because sometimes you want to remove a file but a remove operation
		// is usually proceeded with a lookup operation, and the remove operation
		// would not be able to proceed if the lookup failed.  Therefore, we want
		// the lookup to not fail, so we return an empty file.
		fileInfo = &pfsclient.FileInfo{
			File: &pfsclient.File{
				Path: path.Join(d.File.Path, name),
			},
			FileType:  pfsclient.FileType_FILE_TYPE_REGULAR,
			SizeBytes: 0,
		}
	} else {
		fileInfo, err = pfsclient.InspectFile(
			d.fs.apiClient,
			d.File.Commit.Repo.Name,
			d.File.Commit.ID,
			path.Join(d.File.Path, name),
			d.fs.getFromCommitID(d.File.Commit.Repo.Name),
			d.Shard,
		)
		if err != nil {
			return nil, fuse.ENOENT
		}
>>>>>>> a49ae774
	}

	// We want to inherit the metadata other than the path, which should be the
	// path currently being looked up
	directory := d.copy()
	directory.File.Path = fileInfo.File.Path
	switch fileInfo.FileType {
	case pfsclient.FileType_FILE_TYPE_REGULAR:
		return &file{
			directory: *directory,
			size:      int64(fileInfo.SizeBytes),
			local:     false,
		}, nil
	case pfsclient.FileType_FILE_TYPE_DIR:
		return directory, nil
	default:
		return nil, fmt.Errorf("Unrecognized FileType.")
	}
}

func (d *directory) readRepos(ctx context.Context) ([]fuse.Dirent, error) {
	repoInfos, err := d.fs.apiClient.ListRepo()
	if err != nil {
		return nil, err
	}
	var result []fuse.Dirent
	for _, repoInfo := range repoInfos {
		commitMount := d.fs.getCommitMount(repoInfo.Repo.Name)
		if commitMount != nil {
			name := repoInfo.Repo.Name
			if commitMount.Alias != "" {
				name = commitMount.Alias
			}
			result = append(result, fuse.Dirent{Name: name, Type: fuse.DT_Dir})
		}
	}
	return result, nil
}

func (d *directory) readCommits(ctx context.Context) ([]fuse.Dirent, error) {
	commitInfos, err := d.fs.apiClient.ListCommit([]string{d.File.Commit.Repo.Name}, nil, client.NONE, false, false)
	if err != nil {
		return nil, err
	}
	var result []fuse.Dirent
	for _, commitInfo := range commitInfos {
		result = append(result, fuse.Dirent{Name: commitInfo.Commit.ID, Type: fuse.DT_Dir})
	}
	return result, nil
}

func (d *directory) readFiles(ctx context.Context) ([]fuse.Dirent, error) {
	fileInfos, err := d.fs.apiClient.ListFile(
		d.File.Commit.Repo.Name,
		d.File.Commit.ID,
		d.File.Path,
		d.fs.getFromCommitID(d.File.Commit.Repo.Name),
		d.Shard,
		// setting recurse to false for performance reasons
		// it does however means that we won't know the correct sizes of directories
		false,
	)
	if err != nil {
		return nil, err
	}
	var result []fuse.Dirent
	for _, fileInfo := range fileInfos {
		shortPath := strings.TrimPrefix(fileInfo.File.Path, d.File.Path)
		if shortPath[0] == '/' {
			shortPath = shortPath[1:]
		}
		switch fileInfo.FileType {
		case pfsclient.FileType_FILE_TYPE_REGULAR:
			result = append(result, fuse.Dirent{Name: shortPath, Type: fuse.DT_File})
		case pfsclient.FileType_FILE_TYPE_DIR:
			result = append(result, fuse.Dirent{Name: shortPath, Type: fuse.DT_Dir})
		default:
			continue
		}
	}
	return result, nil
}

// TODO this code is duplicate elsewhere, we should put it somehwere.
func errorToString(err error) string {
	if err == nil {
		return ""
	}
	return err.Error()
}

func getNode(node fs.Node) *Node {
	switch n := node.(type) {
	default:
		return nil
	case *directory:
		return &n.Node
	case *file:
		return &n.Node
	}
}

func key(file *pfsclient.File) string {
	return fmt.Sprintf("%s/%s/%s", file.Commit.Repo.Name, file.Commit.ID, file.Path)
}<|MERGE_RESOLUTION|>--- conflicted
+++ resolved
@@ -160,7 +160,7 @@
 	defer func() {
 		protolion.Debug(&FileRemove{&d.Node, errorToString(retErr)})
 	}()
-	return pfsclient.DeleteFile(d.fs.apiClient, d.Node.File.Commit.Repo.Name, d.Node.File.Commit.ID, filepath.Join(d.Node.File.Path, req.Name))
+	return d.fs.apiClient.DeleteFile(d.Node.File.Commit.Repo.Name, d.Node.File.Commit.ID, filepath.Join(d.Node.File.Path, req.Name))
 }
 
 type file struct {
@@ -174,28 +174,12 @@
 	defer func() {
 		protolion.Debug(&FileAttr{&f.Node, &Attr{uint32(a.Mode)}, errorToString(retErr)})
 	}()
-<<<<<<< HEAD
-	fileInfo, err := f.fs.apiClient.InspectFile(
-		f.File.Commit.Repo.Name,
-		f.File.Commit.ID,
-		f.File.Path,
-		f.fs.getFromCommitID(f.File.Commit.Repo.Name),
-		f.Shard,
-	)
-	if err != nil && !f.local {
-		return err
-	}
-	if fileInfo != nil {
-		a.Size = fileInfo.SizeBytes
-		a.Mtime = prototime.TimestampToTime(fileInfo.Modified)
-=======
 	if f.directory.Write {
 		// If the file is from an open commit, we just pretend that it's
 		// an empty file.
 		a.Size = 0
 	} else {
-		fileInfo, err := pfsclient.InspectFile(
-			f.fs.apiClient,
+		fileInfo, err := f.fs.apiClient.InspectFile(
 			f.File.Commit.Repo.Name,
 			f.File.Commit.ID,
 			f.File.Path,
@@ -209,7 +193,6 @@
 			a.Size = fileInfo.SizeBytes
 			a.Mtime = prototime.TimestampToTime(fileInfo.Modified)
 		}
->>>>>>> a49ae774
 	}
 	a.Mode = 0666
 	a.Inode = f.fs.inode(f.File)
@@ -408,8 +391,7 @@
 	result.RepoAlias = commitMount.Alias
 	result.Shard = commitMount.Shard
 
-	commitInfo, err := pfsclient.InspectCommit(
-		d.fs.apiClient,
+	commitInfo, err := d.fs.apiClient.InspectCommit(
 		commitMount.Commit.Repo.Name,
 		commitMount.Commit.ID,
 	)
@@ -449,17 +431,6 @@
 }
 
 func (d *directory) lookUpFile(ctx context.Context, name string) (fs.Node, error) {
-<<<<<<< HEAD
-	fileInfo, err := d.fs.apiClient.InspectFile(
-		d.File.Commit.Repo.Name,
-		d.File.Commit.ID,
-		path.Join(d.File.Path, name),
-		d.fs.getFromCommitID(d.File.Commit.Repo.Name),
-		d.Shard,
-	)
-	if err != nil {
-		return nil, fuse.ENOENT
-=======
 	var fileInfo *pfsclient.FileInfo
 	var err error
 
@@ -478,8 +449,7 @@
 			SizeBytes: 0,
 		}
 	} else {
-		fileInfo, err = pfsclient.InspectFile(
-			d.fs.apiClient,
+		fileInfo, err = d.fs.apiClient.InspectFile(
 			d.File.Commit.Repo.Name,
 			d.File.Commit.ID,
 			path.Join(d.File.Path, name),
@@ -489,7 +459,6 @@
 		if err != nil {
 			return nil, fuse.ENOENT
 		}
->>>>>>> a49ae774
 	}
 
 	// We want to inherit the metadata other than the path, which should be the
