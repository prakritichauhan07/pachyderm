--- conflicted
+++ resolved
@@ -167,16 +167,13 @@
 	require.NoError(t, client.CreateRepo(repo))
 	_, err := client.StartCommit(repo, "master")
 	require.NoError(t, err)
+	_, err = client.PutFile(repo, "master", "foo", strings.NewReader("foo\n"))
+	require.NoError(t, err)
 	require.NoError(t, client.FinishCommit(repo, "master"))
-<<<<<<< HEAD
-
-	branches, err := client.ListBranch(repo)
-=======
 	var buffer bytes.Buffer
 	require.NoError(t, client.GetFile(repo, "master", "foo", 0, 0, "", false, nil, &buffer))
 	require.Equal(t, "foo\n", buffer.String())
 	branches, err := client.ListBranch(repo, pclient.CommitStatusNormal)
->>>>>>> d838e760
 	require.NoError(t, err)
 	require.Equal(t, 1, len(branches))
 	require.Equal(t, "master", branches[0])
@@ -185,10 +182,6 @@
 	require.NoError(t, err)
 	err = client.FinishCommit(repo, "master")
 	require.NoError(t, err)
-<<<<<<< HEAD
-
-	branches, err = client.ListBranch(repo)
-=======
 	buffer = bytes.Buffer{}
 	require.NoError(t, client.GetFile(repo, commit1.ID, "foo", 0, 0, "", false, nil, &buffer))
 	require.Equal(t, "foo\n", buffer.String())
@@ -196,7 +189,6 @@
 	require.NoError(t, client.GetFile(repo, "master", "foo", 0, 0, "", false, nil, &buffer))
 	require.Equal(t, "foo\nfoo\n", buffer.String())
 	branches, err = client.ListBranch(repo, pclient.CommitStatusNormal)
->>>>>>> d838e760
 	require.NoError(t, err)
 	require.Equal(t, 1, len(branches))
 	require.Equal(t, "master", branches[0])
@@ -1938,11 +1930,7 @@
 	require.NoError(t, err)
 
 	require.NoError(t, client.FinishCommit(repo, commit.ID))
-<<<<<<< HEAD
-	branches, err := client.ListBranch(repo)
-=======
-	heads, err := client.ListBranch(repo, pclient.CommitStatusNormal)
->>>>>>> d838e760
+	branches, err := client.ListBranch(repo, pclient.CommitStatusNormal)
 	require.NoError(t, err)
 
 	require.Equal(t, 1, len(branches))
@@ -2171,13 +2159,8 @@
 	require.NoError(t, err)
 
 	require.NoError(t, client.FinishCommit(repo, commit1.ID))
-<<<<<<< HEAD
 	existingBranch := branches[0]
-	branches, err = client.ListBranch(repo)
-=======
-	existingBranch := branches[0].Branch
 	branches, err = client.ListBranch(repo, pclient.CommitStatusNormal)
->>>>>>> d838e760
 	require.NoError(t, err)
 
 	require.Equal(t, 1, len(branches))
@@ -2235,14 +2218,8 @@
 	require.NoError(t, err)
 	require.NoError(t, client.FinishCommit(repo, commit3.ID))
 
-<<<<<<< HEAD
 	commitInfo, err := client.InspectCommit(repo, "master")
 	require.Equal(t, commit3.ID, commitInfo.Commit.ID)
-=======
-	branches, err := client.ListBranch(repo, pclient.CommitStatusNormal)
-	require.Equal(t, 1, len(branches))
-	require.Equal(t, commit3.ID, branches[0].Commit.ID)
->>>>>>> d838e760
 }
 
 func TestListBranchRedundant(t *testing.T) {
