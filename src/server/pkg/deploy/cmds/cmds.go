package cmds

import (
	"bufio"
	"bytes"
	"context"
	"encoding/base64"
	"errors"
	"fmt"
	"io/ioutil"
	"net/http"
	"net/url"
	"os"
	"strconv"
	"strings"
	"time"

	"github.com/pachyderm/pachyderm/src/client"
	deployclient "github.com/pachyderm/pachyderm/src/client/deploy"

	"github.com/pachyderm/pachyderm/src/client/version"
	"github.com/pachyderm/pachyderm/src/server/pkg/cmdutil"
	"github.com/pachyderm/pachyderm/src/server/pkg/deploy"
	"github.com/pachyderm/pachyderm/src/server/pkg/deploy/assets"
	_metrics "github.com/pachyderm/pachyderm/src/server/pkg/metrics"

	"github.com/spf13/cobra"
	"go.pedge.io/pkg/cobra"
)

var defaultDashImage = "pachyderm/dash:0.5.10"

func maybeKcCreate(dryRun bool, manifest *bytes.Buffer, opts *assets.AssetOpts, metrics bool) error {
	if dryRun {
		_, err := os.Stdout.Write(manifest.Bytes())
		return err
	}
	io := cmdutil.IO{
		Stdin:  manifest,
		Stdout: os.Stdout,
		Stderr: os.Stderr,
	}
	// we set --validate=false due to https://github.com/kubernetes/kubernetes/issues/53309
	if err := cmdutil.RunIO(io, "kubectl", "create", "-f", "-", "--validate=false"); err != nil {
		return err
	}
	if !dryRun {
		fmt.Println("\nPachyderm is launching. Check it's status with \"kubectl get all\"")
		if opts.DashOnly || opts.EnableDash {
			fmt.Println("Once launched, access the dashboard by running \"pachctl port-forward\"")
		}
		fmt.Println("")
	}
	return nil
}

// DeployCmd returns a cobra.Command to deploy pachyderm.
func DeployCmd(noMetrics *bool) *cobra.Command {
	metrics := !*noMetrics
	var pachdShards int
	var hostPath string
	var dev bool
	var dryRun bool
	var secure bool
	var etcdNodes int
	var etcdVolume string
	var pachdCPURequest string
	var pachdNonCacheMemRequest string
	var blockCacheSize string
	var etcdCPURequest string
	var etcdMemRequest string
	var logLevel string
	var persistentDiskBackend string
	var objectStoreBackend string
	var opts *assets.AssetOpts
	var enableDash bool
	var dashOnly bool
	var dashImage string
	var noGuaranteed bool

	deployLocal := &cobra.Command{
		Use:   "local",
		Short: "Deploy a single-node Pachyderm cluster with local metadata storage.",
		Long:  "Deploy a single-node Pachyderm cluster with local metadata storage.",
		Run: cmdutil.RunFixedArgs(0, func(args []string) (retErr error) {
			if metrics && !dev {
				start := time.Now()
				startMetricsWait := _metrics.StartReportAndFlushUserAction("Deploy", start)
				defer startMetricsWait()
				defer func() {
					finishMetricsWait := _metrics.FinishReportAndFlushUserAction("Deploy", retErr, start)
					finishMetricsWait()
				}()
			}
			manifest := &bytes.Buffer{}
			if dev {
				// Use dev build instead of release build
				opts.Version = deploy.DevVersionTag

				// we turn metrics off this is a dev cluster. The default is set by
				// deploy.PersistentPreRun, below.
				opts.Metrics = false

				// Disable authentication, for tests
				opts.DisableAuthentication = true
			}
			if err := assets.WriteLocalAssets(manifest, opts, hostPath); err != nil {
				return err
			}
			return maybeKcCreate(dryRun, manifest, opts, metrics)
		}),
	}
	deployLocal.Flags().StringVar(&hostPath, "host-path", "/var/pachyderm", "Location on the host machine where PFS metadata will be stored.")
	deployLocal.Flags().BoolVarP(&dev, "dev", "d", false, "Deploy pachd built locally, disable metrics, and use insecure authentication")

	deployGoogle := &cobra.Command{
		Use:   "google <GCS bucket> <size of disk(s) (in GB)>",
		Short: "Deploy a Pachyderm cluster running on GCP.",
		Long: "Deploy a Pachyderm cluster running on GCP.\n" +
			"Arguments are:\n" +
			"  <GCS bucket>: A GCS bucket where Pachyderm will store PFS data.\n" +
			"  <GCE persistent disks>: A comma-separated list of GCE persistent disks, one per etcd node (see --etcd-nodes).\n" +
			"  <size of disks>: Size of GCE persistent disks in GB (assumed to all be the same).\n",
		Run: cmdutil.RunFixedArgs(2, func(args []string) (retErr error) {
			if metrics && !dev {
				start := time.Now()
				startMetricsWait := _metrics.StartReportAndFlushUserAction("Deploy", start)
				defer startMetricsWait()
				defer func() {
					finishMetricsWait := _metrics.FinishReportAndFlushUserAction("Deploy", retErr, start)
					finishMetricsWait()
				}()
			}
			volumeSize, err := strconv.Atoi(args[1])
			if err != nil {
				return fmt.Errorf("volume size needs to be an integer; instead got %v", args[1])
			}
			manifest := &bytes.Buffer{}
			opts.BlockCacheSize = "0G" // GCS is fast so we want to disable the block cache. See issue #1650
			if err = assets.WriteGoogleAssets(manifest, opts, args[0], volumeSize); err != nil {
				return err
			}
			return maybeKcCreate(dryRun, manifest, opts, metrics)
		}),
	}

	deployCustom := &cobra.Command{
		Use:   "custom --persistent-disk <persistent disk backend> --object-store <object store backend> <persistent disk args> <object store args>",
		Short: "(in progress) Deploy a custom Pachyderm cluster configuration",
		Long: "(in progress) Deploy a custom Pachyderm cluster configuration.\n" +
			"If <object store backend> is \"s3\", then the arguments are:\n" +
			"    <volumes> <size of volumes (in GB)> <bucket> <id> <secret> <endpoint>\n",
		Run: pkgcobra.RunBoundedArgs(pkgcobra.Bounds{Min: 4, Max: 7}, func(args []string) (retErr error) {
			if metrics && !dev {
				start := time.Now()
				startMetricsWait := _metrics.StartReportAndFlushUserAction("Deploy", start)
				defer startMetricsWait()
				defer func() {
					finishMetricsWait := _metrics.FinishReportAndFlushUserAction("Deploy", retErr, start)
					finishMetricsWait()
				}()
			}
			manifest := &bytes.Buffer{}
			err := assets.WriteCustomAssets(manifest, opts, args, objectStoreBackend, persistentDiskBackend, secure)
			if err != nil {
				return err
			}
			return maybeKcCreate(dryRun, manifest, opts, metrics)
		}),
	}
	deployCustom.Flags().BoolVarP(&secure, "secure", "s", false, "Enable secure access to a Minio server.")
	deployCustom.Flags().StringVar(&persistentDiskBackend, "persistent-disk", "aws",
		"(required) Backend providing persistent local volumes to stateful pods. "+
			"One of: aws, google, or azure.")
	deployCustom.Flags().StringVar(&objectStoreBackend, "object-store", "s3",
		"(required) Backend providing an object-storage API to pachyderm. One of: "+
			"s3, gcs, or azure-blob.")
	var cloudfrontDistribution string
	var creds string
	var iamRole string
	deployAmazon := &cobra.Command{
		Use:   "amazon <S3 bucket> <region> <size of volumes (in GB)>",
		Short: "Deploy a Pachyderm cluster running on AWS.",
		Long: "Deploy a Pachyderm cluster running on AWS. Arguments are:\n" +
			"  <S3 bucket>: An S3 bucket where Pachyderm will store PFS data.\n" +
			"\n" +
			"  <region>: The aws region where pachyderm is being deployed (e.g. us-west-1)\n" +
			"  <size of volumes>: Size of EBS volumes, in GB (assumed to all be the same).\n",
		Run: cmdutil.RunFixedArgs(3, func(args []string) (retErr error) {
			if metrics && !dev {
				start := time.Now()
				startMetricsWait := _metrics.StartReportAndFlushUserAction("Deploy", start)
				defer startMetricsWait()
				defer func() {
					finishMetricsWait := _metrics.FinishReportAndFlushUserAction("Deploy", retErr, start)
					finishMetricsWait()
				}()
			}
			if creds == "" && iamRole == "" {
				return fmt.Errorf("Either the --credentials or the --iam-role flag needs to be provided")
			}
			var id, secret, token string
			if creds != "" {
				parts := strings.Split(creds, ",")
				if len(parts) != 3 {
					return fmt.Errorf("Incorrect format of --credentials")
				}
				id, secret, token = parts[0], parts[1], parts[2]
			}
			opts.IAMRole = iamRole
			volumeSize, err := strconv.Atoi(args[2])
			if err != nil {
				return fmt.Errorf("volume size needs to be an integer; instead got %v", args[2])
			}
			if strings.TrimSpace(cloudfrontDistribution) != "" {
				fmt.Printf("WARNING: You specified a cloudfront distribution. Deploying on AWS with cloudfront is currently " +
					"an alpha feature. No security restrictions have been applied to cloudfront, making all data public (obscured but not secured)\n")
			}
			manifest := &bytes.Buffer{}
			if err = assets.WriteAmazonAssets(manifest, opts, args[0], id, secret, token, args[1], volumeSize, cloudfrontDistribution); err != nil {
				return err
			}
			return maybeKcCreate(dryRun, manifest, opts, metrics)
		}),
	}
	deployAmazon.Flags().StringVar(&cloudfrontDistribution, "cloudfront-distribution", "",
		"Deploying on AWS with cloudfront is currently "+
			"an alpha feature. No security restrictions have been"+
			"applied to cloudfront, making all data public (obscured but not secured)")
	deployAmazon.Flags().StringVar(&creds, "credentials", "", "Use the format '--credentials=<id>,<secret>,<token>'\n<id>, <secret>, and <token> are session token details, used for authorization. You can get these by running 'aws sts get-session-token'")
	deployAmazon.Flags().StringVar(&iamRole, "iam-role", "", "Use the given IAM role for authorization, as opposed to using static credentials.  The nodes on which Pachyderm is deployed needs to have the given IAM role.")

	deployMicrosoft := &cobra.Command{
		Use:   "microsoft <container> <storage account name> <storage account key> <size of volumes (in GB)>",
		Short: "Deploy a Pachyderm cluster running on Microsoft Azure.",
		Long: "Deploy a Pachyderm cluster running on Microsoft Azure. Arguments are:\n" +
			"  <container>: An Azure container where Pachyderm will store PFS data.\n" +
			"  <size of volumes>: Size of persistent volumes, in GB (assumed to all be the same).\n",
		Run: cmdutil.RunFixedArgs(4, func(args []string) (retErr error) {
			if metrics && !dev {
				start := time.Now()
				startMetricsWait := _metrics.StartReportAndFlushUserAction("Deploy", start)
				defer startMetricsWait()
				defer func() {
					finishMetricsWait := _metrics.FinishReportAndFlushUserAction("Deploy", retErr, start)
					finishMetricsWait()
				}()
			}
			if _, err := base64.StdEncoding.DecodeString(args[2]); err != nil {
				return fmt.Errorf("storage-account-key needs to be base64 encoded; instead got '%v'", args[2])
			}
			if opts.EtcdVolume != "" {
				tempURI, err := url.ParseRequestURI(opts.EtcdVolume)
				if err != nil {
					return fmt.Errorf("Volume URI needs to be a well-formed URI; instead got '%v'", opts.EtcdVolume)
				}
				opts.EtcdVolume = tempURI.String()
			}
			volumeSize, err := strconv.Atoi(args[3])
			if err != nil {
				return fmt.Errorf("volume size needs to be an integer; instead got %v", args[3])
			}
			manifest := &bytes.Buffer{}
			if err = assets.WriteMicrosoftAssets(manifest, opts, args[0], args[1], args[2], volumeSize); err != nil {
				return err
			}
			return maybeKcCreate(dryRun, manifest, opts, metrics)
		}),
	}

	deployStorage := &cobra.Command{
		Use:   "storage <backend> ...",
		Short: "Deploy credentials for a particular storage provider.",
		Long: `
Deploy credentials for a particular storage provider, so that Pachyderm can
ingress data from and egress data to it.  Currently three backends are
supported: aws, google, and azure.  To see the required arguments for a
particular backend, run "pachctl deploy storage <backend>"`,
		Run: cmdutil.RunBoundedArgs(1, 5, func(args []string) (retErr error) {
			var data map[string][]byte
			switch args[0] {
			case "aws":
				// Need at least 4 arguments: backend, bucket, id, secret
				if len(args) < 4 {
					return fmt.Errorf("Usage: pachctl deploy storage aws <region> <id> <secret> <token>\n\n<token> is optional")
				}
				var token string
				if len(args) == 5 {
					token = args[4]
				}
				data = assets.AmazonSecret("", "", args[2], args[3], token, args[1])
			case "google":
				return fmt.Errorf("deploying credentials for GCS storage is not currently supported")
			case "azure":
				// Need 3 arguments: backend, account name, account key
				if len(args) != 3 {
					return fmt.Errorf("Usage: pachctl deploy storage azure <account name> <account key>")
				}
				data = assets.MicrosoftSecret("", args[1], args[2])
			}

			c, err := client.NewOnUserMachine(metrics, "user")
			if err != nil {
				return fmt.Errorf("error constructing pachyderm client: %v", err)
			}

			_, err = c.DeployStorageSecret(context.Background(), &deployclient.DeployStorageSecretRequest{
				Secrets: data,
			})
			if err != nil {
				return fmt.Errorf("error deploying storage secret to pachd: %v", err)
			}
			return nil
		}),
	}

	deploy := &cobra.Command{
		Use:   "deploy amazon|google|microsoft|local|custom|storage",
		Short: "Deploy a Pachyderm cluster.",
		Long:  "Deploy a Pachyderm cluster.",
		PersistentPreRun: cmdutil.Run(func([]string) error {
			dashImage = getDefaultOrLatestDashImage(dashImage, dryRun)
			opts = &assets.AssetOpts{
				PachdShards:             uint64(pachdShards),
				Version:                 version.PrettyPrintVersion(version.Version),
				LogLevel:                logLevel,
				Metrics:                 metrics,
				PachdCPURequest:         pachdCPURequest,
				PachdNonCacheMemRequest: pachdNonCacheMemRequest,
				BlockCacheSize:          blockCacheSize,
				EtcdCPURequest:          etcdCPURequest,
				EtcdMemRequest:          etcdMemRequest,
				EtcdNodes:               etcdNodes,
				EtcdVolume:              etcdVolume,
				EnableDash:              enableDash,
				DashOnly:                dashOnly,
				DashImage:               dashImage,
				NoGuaranteed:            noGuaranteed,
			}
			return nil
		}),
	}
	deploy.PersistentFlags().IntVar(&pachdShards, "shards", 16, "(rarely set) The maximum number of pachd nodes allowed in the cluster; increasing this number blindly can result in degraded performance.")
	deploy.PersistentFlags().IntVar(&etcdNodes, "dynamic-etcd-nodes", 0, "Deploy etcd as a StatefulSet with the given number of pods.  The persistent volumes used by these pods are provisioned dynamically.  Note that StatefulSet is currently a beta kubernetes feature, which might be unavailable in older versions of kubernetes.")
	deploy.PersistentFlags().StringVar(&etcdVolume, "static-etcd-volume", "", "Deploy etcd as a ReplicationController with one pod.  The pod uses the given persistent volume.")
	deploy.PersistentFlags().BoolVar(&dryRun, "dry-run", false, "Don't actually deploy pachyderm to Kubernetes, instead just print the manifest.")
	deploy.PersistentFlags().StringVar(&logLevel, "log-level", "info", "The level of log messages to print options are, from least to most verbose: \"error\", \"info\", \"debug\".")
	deploy.PersistentFlags().BoolVar(&enableDash, "dashboard", false, "Deploy the Pachyderm UI along with Pachyderm (experimental). After deployment, run \"pachctl port-forward\" to connect")
	deploy.PersistentFlags().BoolVar(&dashOnly, "dashboard-only", false, "Only deploy the Pachyderm UI (experimental), without the rest of pachyderm. This is for launching the UI adjacent to an existing Pachyderm cluster. After deployment, run \"pachctl port-forward\" to connect")
<<<<<<< HEAD
	deploy.PersistentFlags().StringVar(&dashImage, "dash-image", defaultDashImage, "Image URL for pachyderm dashboard")
	deploy.PersistentFlags().BoolVar(&noGuaranteed, "no-guaranteed", false, "Don't use guaranteed QoS for etcd and pachd deployments. Turning this on (turning guaranteed QoS off) can lead to more stable local clusters (such as a on Minikube), it should normally be used for production clusters.")
=======
	deploy.PersistentFlags().StringVar(&dashImage, "dash-image", "", "Image URL for pachyderm dashboard")
>>>>>>> eb96cfdc
	deploy.AddCommand(deployLocal)
	deploy.AddCommand(deployAmazon)
	deploy.AddCommand(deployGoogle)
	deploy.AddCommand(deployMicrosoft)
	deploy.AddCommand(deployCustom)
	deploy.AddCommand(deployStorage)

	// Flags for setting pachd resource requests. These should rarely be set --
	// only if we get the defaults wrong, or users have an unusual access pattern
	//
	// All of these are empty by default, because the actual default values depend
	// on the backend to which we're. The defaults are set in
	// s/s/pkg/deploy/assets/assets.go
	deploy.PersistentFlags().StringVar(&pachdCPURequest,
		"pachd-cpu-request", "", "(rarely set) The size of Pachd's CPU "+
			"request, which we give to Kubernetes. Size is in cores (with partial "+
			"cores allowed and encouraged).")
	deploy.PersistentFlags().StringVar(&blockCacheSize, "block-cache-size", "",
		"Size of pachd's in-memory cache for PFS files. Size is specified in "+
			"bytes, with allowed SI suffixes (M, K, G, Mi, Ki, Gi, etc).")
	deploy.PersistentFlags().StringVar(&pachdNonCacheMemRequest,
		"pachd-memory-request", "", "(rarely set) The size of PachD's memory "+
			"request in addition to its block cache (set via --block-cache-size). "+
			"Size is in bytes, with SI suffixes (M, K, G, Mi, Ki, Gi, etc).")
	deploy.PersistentFlags().StringVar(&etcdCPURequest,
		"etcd-cpu-request", "", "(rarely set) The size of etcd's CPU request, "+
			"which we give to Kubernetes. Size is in cores (with partial cores "+
			"allowed and encouraged).")
	deploy.PersistentFlags().StringVar(&etcdMemRequest,
		"etcd-memory-request", "", "(rarely set) The size of etcd's memory "+
			"request. Size is in bytes, with SI suffixes (M, K, G, Mi, Ki, Gi, "+
			"etc).")
	return deploy
}

// Cmds returns a list of cobra commands for deploying Pachyderm clusters.
func Cmds(noMetrics *bool) []*cobra.Command {
	deploy := DeployCmd(noMetrics)
	var all bool
	undeploy := &cobra.Command{
		Use:   "undeploy",
		Short: "Tear down a deployed Pachyderm cluster.",
		Long:  "Tear down a deployed Pachyderm cluster.",
		Run: cmdutil.RunFixedArgs(0, func(args []string) error {
			if all {
				fmt.Printf(`
By using the --all flag, you are going to delete everything, including the
persistent volumes where metadata is stored.  If your persistent volumes
were dynamically provisioned (i.e. if you used the "--dynamic-etcd-nodes"
flag), the underlying volumes will be removed, making metadata such repos,
commits, pipelines, and jobs unrecoverable. If your persistent volume was
manually provisioned (i.e. if you used the "--static-etcd-volume" flag), the
underlying volume will not be removed.

Are you sure you want to proceed? yN
`)
				r := bufio.NewReader(os.Stdin)
				bytes, err := r.ReadBytes('\n')
				if err != nil {
					return err
				}
				if !(bytes[0] == 'y' || bytes[0] == 'Y') {
					return nil
				}
			}
			io := cmdutil.IO{
				Stdout: os.Stdout,
				Stderr: os.Stderr,
			}
			if err := cmdutil.RunIO(io, "kubectl", "delete", "job", "-l", "suite=pachyderm"); err != nil {
				return err
			}
			if err := cmdutil.RunIO(io, "kubectl", "delete", "all", "-l", "suite=pachyderm"); err != nil {
				return err
			}
			if err := cmdutil.RunIO(io, "kubectl", "delete", "sa", "-l", "suite=pachyderm"); err != nil {
				return err
			}
			if err := cmdutil.RunIO(io, "kubectl", "delete", "secret", "-l", "suite=pachyderm"); err != nil {
				return err
			}
			if all {
				if err := cmdutil.RunIO(io, "kubectl", "delete", "storageclass", "-l", "suite=pachyderm"); err != nil {
					return err
				}
				if err := cmdutil.RunIO(io, "kubectl", "delete", "pvc", "-l", "suite=pachyderm"); err != nil {
					return err
				}
				if err := cmdutil.RunIO(io, "kubectl", "delete", "pv", "-l", "suite=pachyderm"); err != nil {
					return err
				}
			}
			return nil
		}),
	}
	undeploy.Flags().BoolVarP(&all, "all", "a", false, `
Delete everything, including the persistent volumes where metadata
is stored.  If your persistent volumes were dynamically provisioned (i.e. if
you used the "--dynamic-etcd-nodes" flag), the underlying volumes will be
removed, making metadata such repos, commits, pipelines, and jobs
unrecoverable. If your persistent volume was manually provisioned (i.e. if
you used the "--static-etcd-volume" flag), the underlying volume will not be
removed.`)

	var updateDashDryRun bool
	updateDash := &cobra.Command{
		Use:   "update-dash",
		Short: "Update and redeploy the Pachyderm Dashboard at the latest compatible version.",
		Long:  "Update and redeploy the Pachyderm Dashboard at the latest compatible version.",
		Run: cmdutil.RunFixedArgs(0, func(args []string) error {
			// Undeploy the dash
			if !updateDashDryRun {
				io := cmdutil.IO{
					Stdout: os.Stdout,
					Stderr: os.Stderr,
				}
				if err := cmdutil.RunIO(io, "kubectl", "delete", "deploy", "-l", "suite=pachyderm,app=dash"); err != nil {
					return err
				}
				if err := cmdutil.RunIO(io, "kubectl", "delete", "svc", "-l", "suite=pachyderm,app=dash"); err != nil {
					return err
				}
			}
			// Redeploy the dash
			manifest := &bytes.Buffer{}
			dashImage := getDefaultOrLatestDashImage("", updateDashDryRun)
			opts := &assets.AssetOpts{
				DashOnly:  true,
				DashImage: dashImage,
			}
			assets.WriteDashboardAssets(manifest, opts)
			return maybeKcCreate(updateDashDryRun, manifest, opts, false)
		}),
	}
	updateDash.Flags().BoolVar(&updateDashDryRun, "dry-run", false, "Don't actually deploy Pachyderm Dash to Kubernetes, instead just print the manifest.")

	return []*cobra.Command{deploy, undeploy, updateDash}
}

func getDefaultOrLatestDashImage(dashImage string, dryRun bool) string {
	var err error
	version := version.PrettyPrintVersion(version.Version)
	defer func() {
		if err != nil && !dryRun {
			fmt.Printf("Error retrieving latest dash image for pachctl %v: %v Falling back to dash image %v\n", version, err, defaultDashImage)
		}
	}()
	if dashImage != "" {
		// It has been supplied explicitly by version on the command line
		return dashImage
	}
	dashImage = defaultDashImage
	compatibleDashVersionsURL := fmt.Sprintf("https://raw.githubusercontent.com/pachyderm/pachyderm/master/etc/compatibility/%v", version)
	resp, err := http.Get(compatibleDashVersionsURL)
	if err != nil {
		return dashImage
	}
	body, err := ioutil.ReadAll(resp.Body)
	if err != nil {
		return dashImage
	}
	if resp.StatusCode != 200 {
		err = errors.New(string(body))
		return dashImage
	}
	allVersions := strings.Split(strings.TrimSpace(string(body)), "\n")
	if len(allVersions) < 1 {
		return dashImage
	}
	latestVersion := strings.TrimSpace(allVersions[len(allVersions)-1])

	return fmt.Sprintf("pachyderm/dash:%v", latestVersion)
}<|MERGE_RESOLUTION|>--- conflicted
+++ resolved
@@ -347,12 +347,8 @@
 	deploy.PersistentFlags().StringVar(&logLevel, "log-level", "info", "The level of log messages to print options are, from least to most verbose: \"error\", \"info\", \"debug\".")
 	deploy.PersistentFlags().BoolVar(&enableDash, "dashboard", false, "Deploy the Pachyderm UI along with Pachyderm (experimental). After deployment, run \"pachctl port-forward\" to connect")
 	deploy.PersistentFlags().BoolVar(&dashOnly, "dashboard-only", false, "Only deploy the Pachyderm UI (experimental), without the rest of pachyderm. This is for launching the UI adjacent to an existing Pachyderm cluster. After deployment, run \"pachctl port-forward\" to connect")
-<<<<<<< HEAD
-	deploy.PersistentFlags().StringVar(&dashImage, "dash-image", defaultDashImage, "Image URL for pachyderm dashboard")
+	deploy.PersistentFlags().StringVar(&dashImage, "dash-image", "", "Image URL for pachyderm dashboard")
 	deploy.PersistentFlags().BoolVar(&noGuaranteed, "no-guaranteed", false, "Don't use guaranteed QoS for etcd and pachd deployments. Turning this on (turning guaranteed QoS off) can lead to more stable local clusters (such as a on Minikube), it should normally be used for production clusters.")
-=======
-	deploy.PersistentFlags().StringVar(&dashImage, "dash-image", "", "Image URL for pachyderm dashboard")
->>>>>>> eb96cfdc
 	deploy.AddCommand(deployLocal)
 	deploy.AddCommand(deployAmazon)
 	deploy.AddCommand(deployGoogle)
