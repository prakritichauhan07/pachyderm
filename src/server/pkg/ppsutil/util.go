--- conflicted
+++ resolved
@@ -207,7 +207,6 @@
 	return jobInput
 }
 
-<<<<<<< HEAD
 // PipelineReqFromInfo converts a PipelineInfo into a CreatePipelineRequest.
 func PipelineReqFromInfo(pipelineInfo *ppsclient.PipelineInfo) *ppsclient.CreatePipelineRequest {
 	return &ppsclient.CreatePipelineRequest{
@@ -314,7 +313,8 @@
 	)
 
 	return errors.New(descriptiveErrorString)
-=======
+}
+
 // IsDone returns 'true' if 'state' indicates that the job is done (i.e. the
 // state will not change later: SUCCESS, FAILURE, KILLED) and 'false'
 // otherwise.
@@ -327,5 +327,4 @@
 	default:
 		panic(fmt.Sprintf("unrecognized job state: %s", state))
 	}
->>>>>>> c7dbb5a7
 }