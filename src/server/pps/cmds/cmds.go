package cmds

import (
	"encoding/json"
	"fmt"
	"io"
	"os"
	"text/tabwriter"

	"github.com/golang/protobuf/jsonpb"
	"github.com/pachyderm/pachyderm/src/client"
	ppsclient "github.com/pachyderm/pachyderm/src/client/pps"
	"github.com/pachyderm/pachyderm/src/server/pkg/cmd"
	"github.com/pachyderm/pachyderm/src/server/pps/example"
	"github.com/pachyderm/pachyderm/src/server/pps/pretty"
	"github.com/spf13/cobra"
	"golang.org/x/net/context"
)

func Cmds(address string) ([]*cobra.Command, error) {
	marshaller := &jsonpb.Marshaler{Indent: "  "}

	job := &cobra.Command{
		Use:   "job",
		Short: "Docs for jobs.",
		Long: `Jobs are the basic unit of computation in Pachyderm.

Jobs run a containerized workload over a set of finished input commits.
Creating a job will also create a new repo and a commit in that repo which
contains the output of the job. Unless the job is created with another job as a
parent. If the job is created with a parent it will use the same repo as its
parent job and the commit it creates will use the parent job's commit as a
parent.
If the job fails the commit it creates will not be finished.
The increase the throughput of a job increase the Shard paremeter.
`,
		Run: cmd.RunFixedArgs(0, func(args []string) error {
			return nil
		}),
	}

	exampleCreateJobRequest, err := marshaller.MarshalToString(example.CreateJobRequest())
	if err != nil {
		return nil, err
	}

	exampleRunPipelineSpec, err := marshaller.MarshalToString(example.RunPipelineSpec())
	if err != nil {
		return nil, err
	}

	var jobPath string
	createJob := &cobra.Command{
		Use:   "create-job -f job.json",
		Short: "Create a new job. Returns the id of the created job.",
		Long:  fmt.Sprintf("Create a new job from a spec, the spec looks like this\n%s", exampleCreateJobRequest),
		Run: func(cmd *cobra.Command, args []string) {
			client, err := client.NewFromAddress(address)
			if err != nil {
				errorAndExit("Error connecting to pps: %s", err.Error())
			}
			var jobReader io.Reader
			if jobPath == "-" {
				jobReader = os.Stdin
				fmt.Print("Reading from stdin.\n")
			} else {
				jobFile, err := os.Open(jobPath)
				if err != nil {
					errorAndExit("Error opening %s: %s", jobPath, err.Error())
				}
				defer func() {
					if err := jobFile.Close(); err != nil {
						errorAndExit("Error closing%s: %s", jobPath, err.Error())
					}
				}()
				jobReader = jobFile
			}
			var request ppsclient.CreateJobRequest
			if err := jsonpb.Unmarshal(jobReader, &request); err != nil {
				errorAndExit("Error reading from stdin: %s", err.Error())
			}
			job, err := client.PpsAPIClient.CreateJob(
				context.Background(),
				&request,
			)
			if err != nil {
				errorAndExit("Error from CreateJob: %s", err.Error())
			}
			fmt.Println(job.ID)
		},
	}
	createJob.Flags().StringVarP(&jobPath, "file", "f", "-", "The file containing the job, - reads from stdin.")

	var block bool
	inspectJob := &cobra.Command{
		Use:   "inspect-job job-id",
		Short: "Return info about a job.",
		Long:  "Return info about a job.",
<<<<<<< HEAD
		Run: cmd.RunFixedArgs(1, func(args []string) error {
			apiClient, err := getAPIClient(address)
			if err != nil {
				return err
			}
			jobInfo, err := apiClient.InspectJob(
				context.Background(),
				&ppsclient.InspectJobRequest{
					Job: &ppsclient.Job{
						ID: args[0],
					},
					BlockState: block,
				},
			)
=======
		Run: pkgcobra.RunFixedArgs(1, func(args []string) error {
			client, err := client.NewFromAddress(address)
			if err != nil {
				return err
			}
			jobInfo, err := client.InspectJob(args[0], false, false)
>>>>>>> c850f660
			if err != nil {
				errorAndExit("Error from InspectJob: %s", err.Error())
			}
			if jobInfo == nil {
				errorAndExit("Job %s not found.", args[0])
			}
			writer := tabwriter.NewWriter(os.Stdout, 20, 1, 3, ' ', 0)
			pretty.PrintJobHeader(writer)
			pretty.PrintJobInfo(writer, jobInfo)
			return writer.Flush()
		}),
	}
	inspectJob.Flags().BoolVarP(&block, "block", "b", false, "block until the job has either succeeded or failed")

	var pipelineName string
	listJob := &cobra.Command{
		Use:   "list-job -p pipeline-name",
		Short: "Return info about all jobs.",
		Long:  "Return info about all jobs.",
<<<<<<< HEAD
		Run: cmd.RunFixedArgs(0, func(args []string) error {
			apiClient, err := getAPIClient(address)
=======
		Run: pkgcobra.RunFixedArgs(0, func(args []string) error {
			client, err := client.NewFromAddress(address)
>>>>>>> c850f660
			if err != nil {
				return err
			}
			jobInfos, err := client.ListJob(pipelineName, nil)
			if err != nil {
				errorAndExit("Error from InspectJob: %s", err.Error())
			}
			writer := tabwriter.NewWriter(os.Stdout, 20, 1, 3, ' ', 0)
			pretty.PrintJobHeader(writer)
			for _, jobInfo := range jobInfos {
				pretty.PrintJobInfo(writer, jobInfo)
			}
			return writer.Flush()
		}),
	}
	listJob.Flags().StringVarP(&pipelineName, "pipeline", "p", "", "Limit to jobs made by pipeline.")

	getLogs := &cobra.Command{
		Use:   "get-logs job-id",
		Short: "Return logs from a job.",
		Long:  "Return logs from a job.",
<<<<<<< HEAD
		Run: cmd.RunFixedArgs(1, func(args []string) error {
			apiClient, err := getAPIClient(address)
=======
		Run: pkgcobra.RunFixedArgs(1, func(args []string) error {
			client, err := client.NewFromAddress(address)
>>>>>>> c850f660
			if err != nil {
				return err
			}
			return client.GetLogs(args[0], os.Stdout)
		}),
	}

	pipeline := &cobra.Command{
		Use:   "pipeline",
		Short: "Docs for pipelines.",
		Long: `Pipelines are a powerful abstraction for automating jobs.

Pipelines take a set of repos as inputs, rather than the set of commits that
jobs take. Pipelines then subscribe to commits on those repos and launches a job
to process each incoming commit.
Creating a pipeline will also create a repo of the same name.
All jobs created by a pipeline will create commits in the pipeline's repo.
`,
		Run: cmd.RunFixedArgs(0, func(args []string) error {
			return nil
		}),
	}

	var pipelinePath string
	exampleCreatePipelineRequest, err := marshaller.MarshalToString(example.CreatePipelineRequest())
	if err != nil {
		return nil, err
	}
	createPipeline := &cobra.Command{
		Use:   "create-pipeline -f pipeline.json",
		Short: "Create a new pipeline.",
		Long:  fmt.Sprintf("Create a new pipeline from a spec, the spec looks like this\n%s", exampleCreatePipelineRequest),
		Run: func(cmd *cobra.Command, args []string) {
			client, err := client.NewFromAddress(address)
			if err != nil {
				errorAndExit("Error connecting to pps: %s", err.Error())
			}
			var pipelineReader io.Reader
			if pipelinePath == "-" {
				pipelineReader = os.Stdin
				fmt.Print("Reading from stdin.\n")
			} else {
				pipelineFile, err := os.Open(pipelinePath)
				if err != nil {
					errorAndExit("Error opening %s: %s", pipelinePath, err.Error())
				}
				defer func() {
					if err := pipelineFile.Close(); err != nil {
						errorAndExit("Error closing%s: %s", pipelinePath, err.Error())
					}
				}()
				pipelineReader = pipelineFile
			}
			var request ppsclient.CreatePipelineRequest
			decoder := json.NewDecoder(pipelineReader)
			for {
				message := json.RawMessage{}
				if err := decoder.Decode(&message); err != nil {
					if err == io.EOF {
						break
					} else {
						errorAndExit("Error reading from stdin: %s", err.Error())
					}
				}
				if err := jsonpb.UnmarshalString(string(message), &request); err != nil {
					errorAndExit("Error reading from stdin: %s", err.Error())
				}
				if _, err := client.PpsAPIClient.CreatePipeline(
					context.Background(),
					&request,
				); err != nil {
					errorAndExit("Error from CreatePipeline: %s", err.Error())
				}
			}
		},
	}
	createPipeline.Flags().StringVarP(&pipelinePath, "file", "f", "-", "The file containing the pipeline, - reads from stdin.")

	inspectPipeline := &cobra.Command{
		Use:   "inspect-pipeline pipeline-name",
		Short: "Return info about a pipeline.",
		Long:  "Return info about a pipeline.",
<<<<<<< HEAD
		Run: cmd.RunFixedArgs(1, func(args []string) error {
			apiClient, err := getAPIClient(address)
=======
		Run: pkgcobra.RunFixedArgs(1, func(args []string) error {
			client, err := client.NewFromAddress(address)
>>>>>>> c850f660
			if err != nil {
				return err
			}
			pipelineInfo, err := client.InspectPipeline(args[0])
			if err != nil {
				errorAndExit("Error from InspectPipeline: %s", err.Error())
			}
			if pipelineInfo == nil {
				errorAndExit("Pipeline %s not found.", args[0])
			}
			writer := tabwriter.NewWriter(os.Stdout, 20, 1, 3, ' ', 0)
			pretty.PrintPipelineHeader(writer)
			pretty.PrintPipelineInfo(writer, pipelineInfo)
			return writer.Flush()
		}),
	}

	listPipeline := &cobra.Command{
		Use:   "list-pipeline",
		Short: "Return info about all pipelines.",
		Long:  "Return info about all pipelines.",
<<<<<<< HEAD
		Run: cmd.RunFixedArgs(0, func(args []string) error {
			apiClient, err := getAPIClient(address)
=======
		Run: pkgcobra.RunFixedArgs(0, func(args []string) error {
			client, err := client.NewFromAddress(address)
>>>>>>> c850f660
			if err != nil {
				return err
			}
			pipelineInfos, err := client.ListPipeline()
			if err != nil {
				errorAndExit("Error from ListPipeline: %s", err.Error())
			}
			writer := tabwriter.NewWriter(os.Stdout, 20, 1, 3, ' ', 0)
			pretty.PrintPipelineHeader(writer)
			for _, pipelineInfo := range pipelineInfos {
				pretty.PrintPipelineInfo(writer, pipelineInfo)
			}
			return writer.Flush()
		}),
	}

	deletePipeline := &cobra.Command{
		Use:   "delete-pipeline pipeline-name",
		Short: "Delete a pipeline.",
		Long:  "Delete a pipeline.",
<<<<<<< HEAD
		Run: cmd.RunFixedArgs(1, func(args []string) error {
			apiClient, err := getAPIClient(address)
=======
		Run: pkgcobra.RunFixedArgs(1, func(args []string) error {
			client, err := client.NewFromAddress(address)
>>>>>>> c850f660
			if err != nil {
				return err
			}
			if err := client.DeletePipeline(args[0]); err != nil {
				errorAndExit("Error from DeletePipeline: %s", err.Error())
			}
			return nil
		}),
	}

	var specPath string
	runPipeline := &cobra.Command{
		Use:   "run-pipeline pipeline-name [-f job.json]",
		Short: "Run a pipeline once.",
		Long:  fmt.Sprintf("Run a pipeline once, optionally overriding some pipeline options by providing a spec.  The spec looks like this:\n%s", exampleRunPipelineSpec),
<<<<<<< HEAD
		Run: cmd.RunFixedArgs(1, func(args []string) error {
			apiClient, err := getAPIClient(address)
=======
		Run: pkgcobra.RunFixedArgs(1, func(args []string) error {
			client, err := client.NewFromAddress(address)
>>>>>>> c850f660
			if err != nil {
				return err
			}

			request := &ppsclient.CreateJobRequest{
				Pipeline: &ppsclient.Pipeline{
					Name: args[0],
				},
			}

			var specReader io.Reader
			if specPath == "-" {
				specReader = os.Stdin
				fmt.Print("Reading from stdin.\n")
			} else if specPath != "" {
				specFile, err := os.Open(specPath)
				if err != nil {
					errorAndExit("Error opening %s: %s", specPath, err.Error())
				}

				defer func() {
					if err := specFile.Close(); err != nil {
						errorAndExit("Error closing%s: %s", specPath, err.Error())
					}
				}()

				specReader = specFile
				if err := jsonpb.Unmarshal(specReader, request); err != nil {
					errorAndExit("Error reading from stdin: %s", err.Error())
				}
			}

			job, err := client.PpsAPIClient.CreateJob(
				context.Background(),
				request,
			)
			if err != nil {
				errorAndExit("Error from RunPipeline: %s", err.Error())
			}
			fmt.Println(job.ID)
			return nil
		}),
	}
	runPipeline.Flags().StringVarP(&specPath, "file", "f", "", "The file containing the run-pipeline spec, - reads from stdin.")

	var result []*cobra.Command
	result = append(result, job)
	result = append(result, createJob)
	result = append(result, inspectJob)
	result = append(result, getLogs)
	result = append(result, listJob)
	result = append(result, pipeline)
	result = append(result, createPipeline)
	result = append(result, inspectPipeline)
	result = append(result, listPipeline)
	result = append(result, deletePipeline)
	result = append(result, runPipeline)
	return result, nil
}

func errorAndExit(format string, args ...interface{}) {
	fmt.Fprintf(os.Stderr, "%s\n", fmt.Sprintf(format, args...))
	os.Exit(1)
}<|MERGE_RESOLUTION|>--- conflicted
+++ resolved
@@ -96,29 +96,12 @@
 		Use:   "inspect-job job-id",
 		Short: "Return info about a job.",
 		Long:  "Return info about a job.",
-<<<<<<< HEAD
-		Run: cmd.RunFixedArgs(1, func(args []string) error {
-			apiClient, err := getAPIClient(address)
-			if err != nil {
-				return err
-			}
-			jobInfo, err := apiClient.InspectJob(
-				context.Background(),
-				&ppsclient.InspectJobRequest{
-					Job: &ppsclient.Job{
-						ID: args[0],
-					},
-					BlockState: block,
-				},
-			)
-=======
-		Run: pkgcobra.RunFixedArgs(1, func(args []string) error {
-			client, err := client.NewFromAddress(address)
-			if err != nil {
-				return err
-			}
-			jobInfo, err := client.InspectJob(args[0], false, false)
->>>>>>> c850f660
+		Run: cmd.RunFixedArgs(1, func(args []string) error {
+			client, err := client.NewFromAddress(address)
+			if err != nil {
+				return err
+			}
+			jobInfo, err := client.InspectJob(args[0], block)
 			if err != nil {
 				errorAndExit("Error from InspectJob: %s", err.Error())
 			}
@@ -138,13 +121,8 @@
 		Use:   "list-job -p pipeline-name",
 		Short: "Return info about all jobs.",
 		Long:  "Return info about all jobs.",
-<<<<<<< HEAD
 		Run: cmd.RunFixedArgs(0, func(args []string) error {
-			apiClient, err := getAPIClient(address)
-=======
-		Run: pkgcobra.RunFixedArgs(0, func(args []string) error {
-			client, err := client.NewFromAddress(address)
->>>>>>> c850f660
+			client, err := client.NewFromAddress(address)
 			if err != nil {
 				return err
 			}
@@ -166,13 +144,8 @@
 		Use:   "get-logs job-id",
 		Short: "Return logs from a job.",
 		Long:  "Return logs from a job.",
-<<<<<<< HEAD
-		Run: cmd.RunFixedArgs(1, func(args []string) error {
-			apiClient, err := getAPIClient(address)
-=======
-		Run: pkgcobra.RunFixedArgs(1, func(args []string) error {
-			client, err := client.NewFromAddress(address)
->>>>>>> c850f660
+		Run: cmd.RunFixedArgs(1, func(args []string) error {
+			client, err := client.NewFromAddress(address)
 			if err != nil {
 				return err
 			}
@@ -255,13 +228,8 @@
 		Use:   "inspect-pipeline pipeline-name",
 		Short: "Return info about a pipeline.",
 		Long:  "Return info about a pipeline.",
-<<<<<<< HEAD
-		Run: cmd.RunFixedArgs(1, func(args []string) error {
-			apiClient, err := getAPIClient(address)
-=======
-		Run: pkgcobra.RunFixedArgs(1, func(args []string) error {
-			client, err := client.NewFromAddress(address)
->>>>>>> c850f660
+		Run: cmd.RunFixedArgs(1, func(args []string) error {
+			client, err := client.NewFromAddress(address)
 			if err != nil {
 				return err
 			}
@@ -283,13 +251,8 @@
 		Use:   "list-pipeline",
 		Short: "Return info about all pipelines.",
 		Long:  "Return info about all pipelines.",
-<<<<<<< HEAD
 		Run: cmd.RunFixedArgs(0, func(args []string) error {
-			apiClient, err := getAPIClient(address)
-=======
-		Run: pkgcobra.RunFixedArgs(0, func(args []string) error {
-			client, err := client.NewFromAddress(address)
->>>>>>> c850f660
+			client, err := client.NewFromAddress(address)
 			if err != nil {
 				return err
 			}
@@ -310,13 +273,8 @@
 		Use:   "delete-pipeline pipeline-name",
 		Short: "Delete a pipeline.",
 		Long:  "Delete a pipeline.",
-<<<<<<< HEAD
-		Run: cmd.RunFixedArgs(1, func(args []string) error {
-			apiClient, err := getAPIClient(address)
-=======
-		Run: pkgcobra.RunFixedArgs(1, func(args []string) error {
-			client, err := client.NewFromAddress(address)
->>>>>>> c850f660
+		Run: cmd.RunFixedArgs(1, func(args []string) error {
+			client, err := client.NewFromAddress(address)
 			if err != nil {
 				return err
 			}
@@ -332,13 +290,8 @@
 		Use:   "run-pipeline pipeline-name [-f job.json]",
 		Short: "Run a pipeline once.",
 		Long:  fmt.Sprintf("Run a pipeline once, optionally overriding some pipeline options by providing a spec.  The spec looks like this:\n%s", exampleRunPipelineSpec),
-<<<<<<< HEAD
-		Run: cmd.RunFixedArgs(1, func(args []string) error {
-			apiClient, err := getAPIClient(address)
-=======
-		Run: pkgcobra.RunFixedArgs(1, func(args []string) error {
-			client, err := client.NewFromAddress(address)
->>>>>>> c850f660
+		Run: cmd.RunFixedArgs(1, func(args []string) error {
+			client, err := client.NewFromAddress(address)
 			if err != nil {
 				return err
 			}
