package server

import (
	"bufio"
	"bytes"
	"encoding/json"
	goerr "errors"
	"fmt"
	"io"
	"path"
	"path/filepath"
	"sort"
	"strconv"
	"strings"
	"sync"
	"time"
	"unicode"

	"github.com/pachyderm/pachyderm/src/client"
	"github.com/pachyderm/pachyderm/src/client/auth"
	"github.com/pachyderm/pachyderm/src/client/limit"
	"github.com/pachyderm/pachyderm/src/client/pfs"
	"github.com/pachyderm/pachyderm/src/client/pkg/grpcutil"
	"github.com/pachyderm/pachyderm/src/client/pkg/tracing"
	"github.com/pachyderm/pachyderm/src/client/pkg/tracing/extended"
	"github.com/pachyderm/pachyderm/src/client/pps"
	"github.com/pachyderm/pachyderm/src/server/pkg/ancestry"
	"github.com/pachyderm/pachyderm/src/server/pkg/backoff"
	col "github.com/pachyderm/pachyderm/src/server/pkg/collection"
	"github.com/pachyderm/pachyderm/src/server/pkg/hashtree"
	"github.com/pachyderm/pachyderm/src/server/pkg/log"
	"github.com/pachyderm/pachyderm/src/server/pkg/metrics"
	"github.com/pachyderm/pachyderm/src/server/pkg/ppsconsts"
	"github.com/pachyderm/pachyderm/src/server/pkg/ppsdb"
	"github.com/pachyderm/pachyderm/src/server/pkg/ppsutil"
	"github.com/pachyderm/pachyderm/src/server/pkg/serviceenv"
	txnenv "github.com/pachyderm/pachyderm/src/server/pkg/transactionenv"
	"github.com/pachyderm/pachyderm/src/server/pkg/uuid"
	"github.com/pachyderm/pachyderm/src/server/pkg/watch"
	ppsserver "github.com/pachyderm/pachyderm/src/server/pps"
	"github.com/pachyderm/pachyderm/src/server/pps/server/githook"
	workerpkg "github.com/pachyderm/pachyderm/src/server/worker"
	workercommon "github.com/pachyderm/pachyderm/src/server/worker/common"
	"github.com/pachyderm/pachyderm/src/server/worker/datum"
	"github.com/robfig/cron"
	"github.com/willf/bloom"

	"github.com/gogo/protobuf/jsonpb"
	"github.com/gogo/protobuf/types"
	logrus "github.com/sirupsen/logrus"
	"golang.org/x/net/context"

	"golang.org/x/sync/errgroup"

	opentracing "github.com/opentracing/opentracing-go"
	v1 "k8s.io/api/core/v1"
	"k8s.io/apimachinery/pkg/api/errors"
	"k8s.io/apimachinery/pkg/api/resource"
	metav1 "k8s.io/apimachinery/pkg/apis/meta/v1"
)

const (
	// DefaultUserImage is the image used for jobs when the user does not specify
	// an image.
	DefaultUserImage = "ubuntu:16.04"
	// DefaultDatumTries is the default number of times a datum will be tried
	// before we give up and consider the job failed.
	DefaultDatumTries = 3
)

var (
	zeroVal         = int64(0)
	suite           = "pachyderm"
	defaultGCMemory = 20 * 1024 * 1024 // 20 MB
)

func newErrJobNotFound(job string) error {
	return fmt.Errorf("job %v not found", job)
}

func newErrPipelineNotFound(pipeline string) error {
	return fmt.Errorf("pipeline %v not found", pipeline)
}

func newErrPipelineExists(pipeline string) error {
	return fmt.Errorf("pipeline %v already exists", pipeline)
}

func newErrPipelineUpdate(pipeline string, err error) error {
	return fmt.Errorf("pipeline %v update error: %v", pipeline, err)
}

type errEmptyInput struct {
	error
}

func newErrEmptyInput(commitID string) *errEmptyInput {
	return &errEmptyInput{
		error: fmt.Errorf("job was not started due to empty input at commit %v", commitID),
	}
}

type errGithookServiceNotFound struct {
	error
}

func newErrParentInputsMismatch(parent string) error {
	return fmt.Errorf("job does not have the same set of inputs as its parent %v", parent)
}

type ctxAndCancel struct {
	ctx    context.Context
	cancel context.CancelFunc
}

// apiServer implements the public interface of the Pachyderm Pipeline System,
// including all RPCs defined in the protobuf spec.
type apiServer struct {
	log.Logger
	etcdPrefix            string
	hasher                *ppsserver.Hasher
	env                   *serviceenv.ServiceEnv
	txnEnv                *txnenv.TransactionEnv
	namespace             string
	workerImage           string
	workerSidecarImage    string
	workerImagePullPolicy string
	storageRoot           string
	storageBackend        string
	storageHostPath       string
	iamRole               string
	imagePullSecret       string
	noExposeDockerSocket  bool
	reporter              *metrics.Reporter
	monitorCancelsMu      sync.Mutex
	monitorCancels        map[string]func()
	workerUsesRoot        bool
	workerGrpcPort        uint16
	port                  uint16
	pprofPort             uint16
	httpPort              uint16
	peerPort              uint16
	// collections
	pipelines col.Collection
	jobs      col.Collection
}

func merge(from, to map[string]bool) {
	for s := range from {
		to[s] = true
	}
}

func validateNames(names map[string]bool, input *pps.Input) error {
	switch {
	case input == nil:
		return nil // spouts can have nil input
	case input.Pfs != nil:
		if names[input.Pfs.Name] {
			return fmt.Errorf(`name "%s" was used more than once`, input.Pfs.Name)
		}
		names[input.Pfs.Name] = true
	case input.Cron != nil:
		if names[input.Cron.Name] {
			return fmt.Errorf(`name "%s" was used more than once`, input.Cron.Name)
		}
		names[input.Cron.Name] = true
	case input.Union != nil:
		for _, input := range input.Union {
			namesCopy := make(map[string]bool)
			merge(names, namesCopy)
			if err := validateNames(namesCopy, input); err != nil {
				return err
			}
			// we defer this because subinputs of a union input are allowed to
			// have conflicting names but other inputs that are, for example,
			// crossed with this union cannot conflict with any of the names it
			// might present
			defer merge(namesCopy, names)
		}
	case input.Cross != nil:
		for _, input := range input.Cross {
			if err := validateNames(names, input); err != nil {
				return err
			}
		}
	case input.Join != nil:
		for _, input := range input.Join {
			if err := validateNames(names, input); err != nil {
				return err
			}
		}
	case input.Git != nil:
		if names[input.Git.Name] == true {
			return fmt.Errorf(`name "%s" was used more than once`, input.Git.Name)
		}
		names[input.Git.Name] = true
	}
	return nil
}

func (a *apiServer) validateInput(pachClient *client.APIClient, pipelineName string, input *pps.Input, job bool) error {
	if err := validateNames(make(map[string]bool), input); err != nil {
		return err
	}
	var result error
	pps.VisitInput(input, func(input *pps.Input) {
		if err := func() error {
			set := false
			if input.Pfs != nil {
				set = true
				switch {
				case len(input.Pfs.Name) == 0:
					return fmt.Errorf("input must specify a name")
				case input.Pfs.Name == "out":
					return fmt.Errorf("input cannot be named \"out\", as pachyderm " +
						"already creates /pfs/out to collect job output")
				case input.Pfs.Repo == "":
					return fmt.Errorf("input must specify a repo")
				case input.Pfs.Branch == "" && !job:
					return fmt.Errorf("input must specify a branch")
				case len(input.Pfs.Glob) == 0:
					return fmt.Errorf("input must specify a glob")
				}
				// Note that input.Pfs.Commit is empty if a) this is a job b) one of
				// the job pipeline's input branches has no commits yet
				if job && input.Pfs.Commit != "" {
					// for jobs we check that the input commit exists
					if _, err := pachClient.InspectCommit(input.Pfs.Repo, input.Pfs.Commit); err != nil {
						return err
					}
				} else {
					// for pipelines we only check that the repo exists
					if _, err := pachClient.InspectRepo(input.Pfs.Repo); err != nil {
						return err
					}
				}
			}
			if input.Cross != nil {
				if set {
					return fmt.Errorf("multiple input types set")
				}
				set = true
			}
			if input.Join != nil {
				if set {
					return fmt.Errorf("multiple input types set")
				}
				set = true
			}
			if input.Union != nil {
				if set {
					return fmt.Errorf("multiple input types set")
				}
				set = true
			}
			if input.Cron != nil {
				if set {
					return fmt.Errorf("multiple input types set")
				}
				set = true
				if _, err := cron.ParseStandard(input.Cron.Spec); err != nil {
					return fmt.Errorf("error parsing cron-spec: %v", err)
				}
			}
			if input.Git != nil {
				if set {
					return fmt.Errorf("multiple input types set")
				}
				set = true
				if err := pps.ValidateGitCloneURL(input.Git.URL); err != nil {
					return err
				}
			}
			if !set {
				return fmt.Errorf("no input set")
			}
			return nil
		}(); err != nil && result == nil {
			result = err
		}
	})
	return result
}

func validateTransform(transform *pps.Transform) error {
	if transform == nil {
		return fmt.Errorf("pipeline must specify a transform")
	}
	return nil
}

func (a *apiServer) validateJob(pachClient *client.APIClient, jobInfo *pps.JobInfo) error {
	if err := validateTransform(jobInfo.Transform); err != nil {
		return err
	}
	return a.validateInput(pachClient, jobInfo.Pipeline.Name, jobInfo.Input, true)
}

func (a *apiServer) validateKube() {
	errors := false
	kubeClient := a.env.GetKubeClient()
	_, err := kubeClient.CoreV1().Nodes().List(metav1.ListOptions{})
	if err != nil {
		errors = true
		logrus.Errorf("unable to access kubernetes nodeslist, Pachyderm will continue to work but it will not be possible to use COEFFICIENT parallelism. error: %v", err)
	}
	_, err = kubeClient.CoreV1().Pods(a.namespace).Watch(metav1.ListOptions{Watch: true})
	if err != nil {
		errors = true
		logrus.Errorf("unable to access kubernetes pods, Pachyderm will continue to work but certain pipeline errors will result in pipelines being stuck indefinitely in \"starting\" state. error: %v", err)
	}
	pods, err := a.rcPods("pachd")
	if err != nil {
		errors = true
		logrus.Errorf("unable to access kubernetes pods, Pachyderm will continue to work but 'pachctl logs' will not work. error: %v", err)
	} else {
		for _, pod := range pods {
			_, err = kubeClient.CoreV1().Pods(a.namespace).GetLogs(
				pod.ObjectMeta.Name, &v1.PodLogOptions{
					Container: "pachd",
				}).Timeout(10 * time.Second).Do().Raw()
			if err != nil {
				errors = true
				logrus.Errorf("unable to access kubernetes logs, Pachyderm will continue to work but 'pachctl logs' will not work. error: %v", err)
			}
			break
		}
	}
	name := uuid.NewWithoutDashes()
	labels := map[string]string{"app": name}
	rc := &v1.ReplicationController{
		TypeMeta: metav1.TypeMeta{
			Kind:       "ReplicationController",
			APIVersion: "v1",
		},
		ObjectMeta: metav1.ObjectMeta{
			Name:   name,
			Labels: labels,
		},
		Spec: v1.ReplicationControllerSpec{
			Selector: labels,
			Replicas: new(int32),
			Template: &v1.PodTemplateSpec{
				ObjectMeta: metav1.ObjectMeta{
					Name:   name,
					Labels: labels,
				},
				Spec: v1.PodSpec{
					Containers: []v1.Container{
						{
							Name:    "name",
							Image:   DefaultUserImage,
							Command: []string{"true"},
						},
					},
				},
			},
		},
	}
	if _, err := kubeClient.CoreV1().ReplicationControllers(a.namespace).Create(rc); err != nil {
		if err != nil {
			errors = true
			logrus.Errorf("unable to create kubernetes replication controllers, Pachyderm will not function properly until this is fixed. error: %v", err)
		}
	}
	if err := kubeClient.CoreV1().ReplicationControllers(a.namespace).Delete(name, nil); err != nil {
		if err != nil {
			errors = true
			logrus.Errorf("unable to delete kubernetes replication controllers, Pachyderm function properly but pipeline cleanup will not work. error: %v", err)
		}
	}
	if !errors {
		logrus.Infof("validating kubernetes access returned no errors")
	}
}

func checkLoggedIn(pachClient *client.APIClient) (context.Context, error) {
	ctx := pachClient.Ctx() // pachClient propagates auth info
	_, err := pachClient.WhoAmI(ctx, &auth.WhoAmIRequest{})
	if err != nil && !auth.IsErrNotActivated(err) {
		return nil, err
	}
	return ctx, nil
}

// authorizing a pipeline operation varies slightly depending on whether the
// pipeline is being created, updated, or deleted
type pipelineOperation uint8

const (
	// pipelineOpCreate is required for CreatePipeline
	pipelineOpCreate pipelineOperation = iota
	// pipelineOpListDatum is required for ListDatum
	pipelineOpListDatum
	// pipelineOpGetLogs is required for GetLogs
	pipelineOpGetLogs
	// pipelineOpUpdate is required for UpdatePipeline
	pipelineOpUpdate
	// pipelineOpUpdate is required for DeletePipeline
	pipelineOpDelete
)

// authorizePipelineOp checks if the user indicated by 'ctx' is authorized
// to perform 'operation' on the pipeline in 'info'
func (a *apiServer) authorizePipelineOp(pachClient *client.APIClient, operation pipelineOperation, input *pps.Input, output string) error {
	ctx := pachClient.Ctx()
	me, err := pachClient.WhoAmI(ctx, &auth.WhoAmIRequest{})
	if auth.IsErrNotActivated(err) {
		return nil // Auth isn't activated, skip authorization completely
	} else if err != nil {
		return err
	}

	if input != nil && operation != pipelineOpDelete {
		// Check that the user is authorized to read all input repos, and write to the
		// output repo (which the pipeline needs to be able to do on the user's
		// behalf)
		var eg errgroup.Group
		done := make(map[string]struct{}) // don't double-authorize repos
		pps.VisitInput(input, func(in *pps.Input) {
			var repo string

			if in.Pfs != nil {
				repo = in.Pfs.Repo
			} else {
				return
			}

			if _, ok := done[repo]; ok {
				return
			}
			done[repo] = struct{}{}
			eg.Go(func() error {
				resp, err := pachClient.Authorize(ctx, &auth.AuthorizeRequest{
					Repo:  repo,
					Scope: auth.Scope_READER,
				})
				if err != nil {
					return err
				}
				if !resp.Authorized {
					return &auth.ErrNotAuthorized{
						Subject:  me.Username,
						Repo:     repo,
						Required: auth.Scope_READER,
					}
				}
				return nil
			})
		})
		if err := eg.Wait(); err != nil {
			return err
		}
	}

	// Check that the user is authorized to write to the output repo.
	// Note: authorizePipelineOp is called before CreateRepo creates a
	// PipelineInfo proto in etcd, so PipelineManager won't have created an output
	// repo yet, and it's possible to check that the output repo doesn't exist
	// (if it did exist, we'd have to check that the user has permission to write
	// to it, and this is simpler)
	var required auth.Scope
	switch operation {
	case pipelineOpCreate:
		if _, err := pachClient.InspectRepo(output); err == nil {
			return fmt.Errorf("cannot overwrite repo \"%s\" with new output repo", output)
		} else if !isNotFoundErr(err) {
			return err
		}
	case pipelineOpListDatum, pipelineOpGetLogs:
		required = auth.Scope_READER
	case pipelineOpUpdate:
		required = auth.Scope_WRITER
	case pipelineOpDelete:
		if _, err := pachClient.InspectRepo(output); isNotFoundErr(err) {
			// special case: the pipeline output repo has been deleted (so the
			// pipeline is now invalid). It should be possible to delete the pipeline.
			return nil
		}
		required = auth.Scope_OWNER
	default:
		return fmt.Errorf("internal error, unrecognized operation %v", operation)
	}
	if required != auth.Scope_NONE {
		resp, err := pachClient.Authorize(ctx, &auth.AuthorizeRequest{
			Repo:  output,
			Scope: required,
		})
		if err != nil {
			return err
		}
		if !resp.Authorized {
			return &auth.ErrNotAuthorized{
				Subject:  me.Username,
				Repo:     output,
				Required: required,
			}
		}
	}
	return nil
}

// CreateJob implements the protobuf pps.CreateJob RPC
func (a *apiServer) CreateJob(ctx context.Context, request *pps.CreateJobRequest) (response *pps.Job, retErr error) {
	func() { a.Log(request, nil, nil, 0) }()
	defer func(start time.Time) { a.Log(request, response, retErr, time.Since(start)) }(time.Now())
	pachClient := a.env.GetPachClient(ctx)
	ctx, err := checkLoggedIn(pachClient)
	if err != nil {
		return nil, err
	}

	job := client.NewJob(uuid.NewWithoutDashes())
	if request.Stats == nil {
		request.Stats = &pps.ProcessStats{}
	}
	_, err = col.NewSTM(ctx, a.env.GetEtcdClient(), func(stm col.STM) error {
		jobPtr := &pps.EtcdJobInfo{
			Job:           job,
			OutputCommit:  request.OutputCommit,
			Pipeline:      request.Pipeline,
			Stats:         request.Stats,
			Restart:       request.Restart,
			DataProcessed: request.DataProcessed,
			DataSkipped:   request.DataSkipped,
			DataTotal:     request.DataTotal,
			DataFailed:    request.DataFailed,
			DataRecovered: request.DataRecovered,
			StatsCommit:   request.StatsCommit,
			Started:       request.Started,
			Finished:      request.Finished,
		}
		return ppsutil.UpdateJobState(a.pipelines.ReadWrite(stm), a.jobs.ReadWrite(stm), jobPtr, request.State, request.Reason)
	})
	if err != nil {
		return nil, err
	}
	return job, nil
}

// InspectJob implements the protobuf pps.InspectJob RPC
func (a *apiServer) InspectJob(ctx context.Context, request *pps.InspectJobRequest) (response *pps.JobInfo, retErr error) {
	func() { a.Log(request, nil, nil, 0) }()
	defer func(start time.Time) { a.Log(request, response, retErr, time.Since(start)) }(time.Now())
	pachClient := a.env.GetPachClient(ctx)
	ctx, err := checkLoggedIn(pachClient)
	if err != nil {
		return nil, err
	}
	if request.Job == nil && request.OutputCommit == nil {
		return nil, fmt.Errorf("must specify either a Job or an OutputCommit")
	}

	jobs := a.jobs.ReadOnly(ctx)
	if request.OutputCommit != nil {
		if request.Job != nil {
			return nil, fmt.Errorf("can't set both Job and OutputCommit")
		}
		ci, err := pachClient.InspectCommit(request.OutputCommit.Repo.Name, request.OutputCommit.ID)
		if err != nil {
			return nil, err
		}
		if err := a.listJob(pachClient, nil, ci.Commit, nil, -1, false, func(ji *pps.JobInfo) error {
			if request.Job != nil {
				return fmt.Errorf("internal error, more than 1 Job has output commit: %v (this is likely a bug)", request.OutputCommit)
			}
			request.Job = ji.Job
			return nil
		}); err != nil {
			return nil, err
		}
		if request.Job == nil {
			return nil, fmt.Errorf("job with output commit %s not found", request.OutputCommit.ID)
		}
	}

	if request.BlockState {
		watcher, err := jobs.WatchOne(request.Job.ID)
		if err != nil {
			return nil, err
		}
		defer watcher.Close()

		for {
			ev, ok := <-watcher.Watch()
			if !ok {
				return nil, fmt.Errorf("the stream for job updates closed unexpectedly")
			}
			switch ev.Type {
			case watch.EventError:
				return nil, ev.Err
			case watch.EventDelete:
				return nil, fmt.Errorf("job %s was deleted", request.Job.ID)
			case watch.EventPut:
				var jobID string
				jobPtr := &pps.EtcdJobInfo{}
				if err := ev.Unmarshal(&jobID, jobPtr); err != nil {
					return nil, err
				}
				if ppsutil.IsTerminal(jobPtr.State) {
					return a.jobInfoFromPtr(pachClient, jobPtr, true)
				}
			}
		}
	}

	jobPtr := &pps.EtcdJobInfo{}
	if err := jobs.Get(request.Job.ID, jobPtr); err != nil {
		return nil, err
	}
	jobInfo, err := a.jobInfoFromPtr(pachClient, jobPtr, true)
	if err != nil {
		return nil, err
	}
	// If the job is running we fill in WorkerStatus field, otherwise we just
	// return the jobInfo.
	if jobInfo.State != pps.JobState_JOB_RUNNING {
		return jobInfo, nil
	}
	workerPoolID := ppsutil.PipelineRcName(jobInfo.Pipeline.Name, jobInfo.PipelineVersion)
	workerStatus, err := workerpkg.Status(ctx, workerPoolID, a.env.GetEtcdClient(), a.etcdPrefix, a.workerGrpcPort)
	if err != nil {
		logrus.Errorf("failed to get worker status with err: %s", err.Error())
	} else {
		// It's possible that the workers might be working on datums for other
		// jobs, we omit those since they're not part of the status for this
		// job.
		for _, status := range workerStatus {
			if status.JobID == jobInfo.Job.ID {
				jobInfo.WorkerStatus = append(jobInfo.WorkerStatus, status)
			}
		}
	}
	return jobInfo, nil
}

// listJob is the internal implementation of ListJob shared between ListJob and
// ListJobStream. When ListJob is removed, this should be inlined into
// ListJobStream.
func (a *apiServer) listJob(pachClient *client.APIClient, pipeline *pps.Pipeline,
	outputCommit *pfs.Commit, inputCommits []*pfs.Commit, history int64, full bool,
	f func(*pps.JobInfo) error) error {
	authIsActive := true
	me, err := pachClient.WhoAmI(pachClient.Ctx(), &auth.WhoAmIRequest{})
	if auth.IsErrNotActivated(err) {
		authIsActive = false
	} else if err != nil {
		return err
	}
	if authIsActive && pipeline != nil {
		// If 'pipeline is set, check that caller has access to the pipeline's
		// output repo; currently, that's all that's required for ListJob.
		//
		// If 'pipeline' isn't set, then we don't return an error (otherwise, a
		// caller without access to a single pipeline's output repo couldn't run
		// `pachctl list job` at all) and instead silently skip jobs where the user
		// doesn't have access to the job's output repo.
		resp, err := pachClient.Authorize(pachClient.Ctx(), &auth.AuthorizeRequest{
			Repo:  pipeline.Name,
			Scope: auth.Scope_READER,
		})
		if err != nil {
			return err
		}
		if !resp.Authorized {
			return &auth.ErrNotAuthorized{
				Subject:  me.Username,
				Repo:     pipeline.Name,
				Required: auth.Scope_READER,
			}
		}
	}
	if outputCommit != nil {
		outputCommit, err = a.resolveCommit(pachClient, outputCommit)
		if err != nil {
			return err
		}
	}
	for i, inputCommit := range inputCommits {
		inputCommits[i], err = a.resolveCommit(pachClient, inputCommit)
		if err != nil {
			return err
		}
	}
	// specCommits holds the specCommits of pipelines that we're interested in
	specCommits := make(map[string]bool)
	if err := a.listPipelinePtr(pachClient, pipeline, history,
		func(ptr *pps.EtcdPipelineInfo) error {
			specCommits[ptr.SpecCommit.ID] = true
			return nil
		}); err != nil {
		return err
	}
	jobs := a.jobs.ReadOnly(pachClient.Ctx())
	jobPtr := &pps.EtcdJobInfo{}
	_f := func(string) error {
		jobInfo, err := a.jobInfoFromPtr(pachClient, jobPtr,
			len(inputCommits) > 0 || full)
		if err != nil {
			if isNotFoundErr(err) {
				// This can happen if a user deletes an upstream commit and thereby
				// deletes this job's output commit, but doesn't delete the etcdJobInfo.
				// In this case, the job is effectively deleted, but isn't removed from
				// etcd yet.
				return nil
			} else if auth.IsErrNotAuthorized(err) {
				return nil // skip job--see note under 'authIsActive && pipeline != nil'
			}
			return err
		}
		if len(inputCommits) > 0 {
			found := make([]bool, len(inputCommits))
			pps.VisitInput(jobInfo.Input, func(in *pps.Input) {
				if in.Pfs != nil {
					for i, inputCommit := range inputCommits {
						if in.Pfs.Commit == inputCommit.ID {
							found[i] = true
						}
					}
				}
			})
			for _, found := range found {
				if !found {
					return nil
				}
			}
		}
		if !specCommits[jobInfo.SpecCommit.ID] {
			return nil
		}
		return f(jobInfo)
	}
	if pipeline != nil {
		return jobs.GetByIndex(ppsdb.JobsPipelineIndex, pipeline, jobPtr, col.DefaultOptions, _f)
	} else if outputCommit != nil {
		return jobs.GetByIndex(ppsdb.JobsOutputIndex, outputCommit, jobPtr, col.DefaultOptions, _f)
	} else {
		return jobs.List(jobPtr, col.DefaultOptions, _f)
	}
}

func (a *apiServer) jobInfoFromPtr(pachClient *client.APIClient, jobPtr *pps.EtcdJobInfo, full bool) (*pps.JobInfo, error) {
	result := &pps.JobInfo{
		Job:           jobPtr.Job,
		Pipeline:      jobPtr.Pipeline,
		OutputRepo:    &pfs.Repo{Name: jobPtr.Pipeline.Name},
		OutputCommit:  jobPtr.OutputCommit,
		Restart:       jobPtr.Restart,
		DataProcessed: jobPtr.DataProcessed,
		DataSkipped:   jobPtr.DataSkipped,
		DataTotal:     jobPtr.DataTotal,
		DataFailed:    jobPtr.DataFailed,
		DataRecovered: jobPtr.DataRecovered,
		Stats:         jobPtr.Stats,
		StatsCommit:   jobPtr.StatsCommit,
		State:         jobPtr.State,
		Reason:        jobPtr.Reason,
		Started:       jobPtr.Started,
		Finished:      jobPtr.Finished,
	}
	commitInfo, err := pachClient.InspectCommit(jobPtr.OutputCommit.Repo.Name, jobPtr.OutputCommit.ID)
	if err != nil {
		if isNotFoundErr(err) {
			if _, err := a.DeleteJob(pachClient.Ctx(), &pps.DeleteJobRequest{Job: jobPtr.Job}); err != nil {
				return nil, err
			}
			return nil, fmt.Errorf("job %s not found", jobPtr.Job.ID)
		}
		return nil, err
	}
	var specCommit *pfs.Commit
	for _, prov := range commitInfo.Provenance {
		if prov.Commit.Repo.Name == ppsconsts.SpecRepo && prov.Branch.Name == jobPtr.Pipeline.Name {
			specCommit = prov.Commit
			break
		}
	}
	if specCommit == nil {
		return nil, fmt.Errorf("couldn't find spec commit for job %s, (this is likely a bug)", jobPtr.Job.ID)
	}
	result.SpecCommit = specCommit
	pipelinePtr := &pps.EtcdPipelineInfo{}
	if err := a.pipelines.ReadOnly(pachClient.Ctx()).Get(jobPtr.Pipeline.Name, pipelinePtr); err != nil {
		return nil, err
	}
	// Override the SpecCommit for the pipeline to be what it was when this job
	// was created, this prevents races between updating a pipeline and
	// previous jobs running.
	pipelinePtr.SpecCommit = specCommit
	if full {
		pipelineInfo, err := ppsutil.GetPipelineInfo(pachClient, pipelinePtr)
		if err != nil {
			return nil, err
		}
		result.Transform = pipelineInfo.Transform
		result.PipelineVersion = pipelineInfo.Version
		result.ParallelismSpec = pipelineInfo.ParallelismSpec
		result.Egress = pipelineInfo.Egress
		result.Service = pipelineInfo.Service
		result.Spout = pipelineInfo.Spout
		result.OutputBranch = pipelineInfo.OutputBranch
		result.ResourceRequests = pipelineInfo.ResourceRequests
		result.ResourceLimits = pipelineInfo.ResourceLimits
		result.Input = ppsutil.JobInput(pipelineInfo, commitInfo)
		result.EnableStats = pipelineInfo.EnableStats
		result.Salt = pipelineInfo.Salt
		result.ChunkSpec = pipelineInfo.ChunkSpec
		result.DatumTimeout = pipelineInfo.DatumTimeout
		result.JobTimeout = pipelineInfo.JobTimeout
		result.DatumTries = pipelineInfo.DatumTries
		result.SchedulingSpec = pipelineInfo.SchedulingSpec
		result.PodSpec = pipelineInfo.PodSpec
		result.PodPatch = pipelineInfo.PodPatch
	}
	return result, nil
}

// ListJob implements the protobuf pps.ListJob RPC
func (a *apiServer) ListJob(ctx context.Context, request *pps.ListJobRequest) (response *pps.JobInfos, retErr error) {
	func() { a.Log(request, nil, nil, 0) }()
	defer func(start time.Time) {
		if response != nil && len(response.JobInfo) > client.MaxListItemsLog {
			logrus.Infof("Response contains %d objects; logging the first %d", len(response.JobInfo), client.MaxListItemsLog)
			a.Log(request, &pps.JobInfos{JobInfo: response.JobInfo[:client.MaxListItemsLog]}, retErr, time.Since(start))
		} else {
			a.Log(request, response, retErr, time.Since(start))
		}
	}(time.Now())
	pachClient := a.env.GetPachClient(ctx)
	ctx = pachClient.Ctx() // pachClient will propagate auth info
	var jobInfos []*pps.JobInfo
	if err := a.listJob(pachClient, request.Pipeline, request.OutputCommit, request.InputCommit, request.History, request.Full, func(ji *pps.JobInfo) error {
		jobInfos = append(jobInfos, ji)
		return nil
	}); err != nil {
		return nil, err
	}
	return &pps.JobInfos{JobInfo: jobInfos}, nil
}

// ListJobStream implements the protobuf pps.ListJobStream RPC
func (a *apiServer) ListJobStream(request *pps.ListJobRequest, resp pps.API_ListJobStreamServer) (retErr error) {
	func() { a.Log(request, nil, nil, 0) }()
	sent := 0
	defer func(start time.Time) {
		a.Log(request, fmt.Sprintf("stream containing %d JobInfos", sent), retErr, time.Since(start))
	}(time.Now())
	pachClient := a.env.GetPachClient(resp.Context())
	return a.listJob(pachClient, request.Pipeline, request.OutputCommit, request.InputCommit, request.History, request.Full, func(ji *pps.JobInfo) error {
		if err := resp.Send(ji); err != nil {
			return err
		}
		sent++
		return nil
	})
}

// FlushJob implements the protobuf pps.FlushJob RPC
func (a *apiServer) FlushJob(request *pps.FlushJobRequest, resp pps.API_FlushJobServer) (retErr error) {
	func() { a.Log(request, nil, nil, 0) }()
	sent := 0
	defer func(start time.Time) {
		a.Log(request, fmt.Sprintf("stream containing %d JobInfos", sent), retErr, time.Since(start))
	}(time.Now())
	pachClient := a.env.GetPachClient(resp.Context())
	ctx, err := checkLoggedIn(pachClient)
	if err != nil {
		return err
	}
	var toRepos []*pfs.Repo
	for _, pipeline := range request.ToPipelines {
		toRepos = append(toRepos, client.NewRepo(pipeline.Name))
	}
	return pachClient.FlushCommitF(request.Commits, toRepos, func(ci *pfs.CommitInfo) error {
		var jis []*pps.JobInfo
		// FlushJob passes -1 for history because we don't know which version
		// of the pipeline created the output commit.
		if err := a.listJob(pachClient, nil, ci.Commit, nil, -1, false, func(ji *pps.JobInfo) error {
			jis = append(jis, ji)
			return nil
		}); err != nil {
			return err
		}
		if len(jis) == 0 {
			// This is possible because the commit may be part of the stats
			// branch of a pipeline, in which case it's not the output commit
			// of any job, thus we ignore it, the job will be returned in
			// another call to this function, the one for the job's output
			// commit.
			return nil
		}
		if len(jis) > 1 {
			return fmt.Errorf("found too many jobs (%d) for output commit: %s/%s", len(jis), ci.Commit.Repo.Name, ci.Commit.ID)
		}
		// Even though the commit has been finished the job isn't necessarily
		// finished yet, so we block on its state as well.
		ji, err := a.InspectJob(ctx, &pps.InspectJobRequest{Job: jis[0].Job, BlockState: true})
		if err != nil {
			return err
		}
		return resp.Send(ji)
	})
}

// DeleteJob implements the protobuf pps.DeleteJob RPC
func (a *apiServer) DeleteJob(ctx context.Context, request *pps.DeleteJobRequest) (response *types.Empty, retErr error) {
	func() { a.Log(request, nil, nil, 0) }()
	defer func(start time.Time) { a.Log(request, response, retErr, time.Since(start)) }(time.Now())
	pachClient := a.env.GetPachClient(ctx)
	ctx = pachClient.Ctx() // pachClient will propagate auth info
	ctx, err := checkLoggedIn(pachClient)
	if err != nil {
		return nil, err
	}

	_, err = col.NewSTM(ctx, a.env.GetEtcdClient(), func(stm col.STM) error {
		return a.jobs.ReadWrite(stm).Delete(request.Job.ID)
	})
	if err != nil {
		return nil, err
	}
	return &types.Empty{}, nil
}

// StopJob implements the protobuf pps.StopJob RPC
func (a *apiServer) StopJob(ctx context.Context, request *pps.StopJobRequest) (response *types.Empty, retErr error) {
	func() { a.Log(request, nil, nil, 0) }()
	defer func(start time.Time) { a.Log(request, response, retErr, time.Since(start)) }(time.Now())
	pachClient := a.env.GetPachClient(ctx)
	ctx, err := checkLoggedIn(pachClient)
	if err != nil {
		return nil, err
	}
	ctx = pachClient.Ctx() // pachClient will propagate auth info

	// Lookup jobInfo
	jobPtr := &pps.EtcdJobInfo{}
	if err := a.jobs.ReadOnly(ctx).Get(request.Job.ID, jobPtr); err != nil {
		return nil, err
	}
	// Finish the job's output commit without a tree -- worker/master will mark
	// the job 'killed'
	if _, err := pachClient.PfsAPIClient.FinishCommit(ctx,
		&pfs.FinishCommitRequest{
			Commit: jobPtr.OutputCommit,
			Empty:  true,
		}); err != nil {
		return nil, err
	}
	return &types.Empty{}, nil
}

// RestartDatum implements the protobuf pps.RestartDatum RPC
func (a *apiServer) RestartDatum(ctx context.Context, request *pps.RestartDatumRequest) (response *types.Empty, retErr error) {
	func() { a.Log(request, nil, nil, 0) }()
	defer func(start time.Time) { a.Log(request, response, retErr, time.Since(start)) }(time.Now())
	pachClient := a.env.GetPachClient(ctx)
	ctx, err := checkLoggedIn(pachClient)
	if err != nil {
		return nil, err
	}
	ctx = pachClient.Ctx() // pachClient will propagate auth info

	jobInfo, err := a.InspectJob(ctx, &pps.InspectJobRequest{
		Job: request.Job,
	})
	if err != nil {
		return nil, err
	}
	workerPoolID := ppsutil.PipelineRcName(jobInfo.Pipeline.Name, jobInfo.PipelineVersion)
	if err := workerpkg.Cancel(ctx, workerPoolID, a.env.GetEtcdClient(), a.etcdPrefix, a.workerGrpcPort, request.Job.ID, request.DataFilters); err != nil {
		return nil, err
	}
	return &types.Empty{}, nil
}

// listDatum contains our internal implementation of ListDatum, which is shared
// between ListDatum and ListDatumStream. When ListDatum is removed, this should
// be inlined into ListDatumStream
func (a *apiServer) listDatum(pachClient *client.APIClient, job *pps.Job, page, pageSize int64) (response *pps.ListDatumResponse, retErr error) {
	if _, err := checkLoggedIn(pachClient); err != nil {
		return nil, err
	}
	response = &pps.ListDatumResponse{}
	ctx := pachClient.Ctx()
	pfsClient := pachClient.PfsAPIClient

	// get information about 'job'
	jobInfo, err := a.InspectJob(ctx, &pps.InspectJobRequest{
		Job: &pps.Job{
			ID: job.ID,
		},
	})
	if err != nil {
		return nil, err
	}

	// authorize ListDatum (must have READER access to all inputs)
	if err := a.authorizePipelineOp(pachClient,
		pipelineOpListDatum,
		jobInfo.Input,
		jobInfo.Pipeline.Name,
	); err != nil {
		return nil, err
	}

	// helper functions for pagination
	getTotalPages := func(totalSize int) int64 {
		return (int64(totalSize) + pageSize - 1) / pageSize // == ceil(totalSize/pageSize)
	}
	getPageBounds := func(totalSize int) (int, int, error) {
		start := int(page * pageSize)
		end := int((page + 1) * pageSize)
		switch {
		case totalSize <= start:
			return 0, 0, io.EOF
		case totalSize <= end:
			return start, totalSize, nil
		case end < totalSize:
			return start, end, nil
		}
		return 0, 0, goerr.New("getPageBounds: unreachable code")
	}

<<<<<<< HEAD
	df, err := datum.NewFactory(pachClient, jobInfo.Input)
=======
	df, err := workerpkg.NewDatumIterator(pachClient, jobInfo.Input)
>>>>>>> e6e5579c
	if err != nil {
		return nil, err
	}
	// If there's no stats commit (job not finished), compute datums using jobInfo
	if jobInfo.StatsCommit == nil {
		start := 0
		end := df.Len()
		if pageSize > 0 {
			var err error
			start, end, err = getPageBounds(df.Len())
			if err != nil {
				return nil, err
			}
			response.Page = page
			response.TotalPages = getTotalPages(df.Len())
		}
		var datumInfos []*pps.DatumInfo
		for i := start; i < end; i++ {
<<<<<<< HEAD
			datum := df.Datum(i) // flattened slice of *worker.Input to job
			id := workercommon.HashDatum(jobInfo.Pipeline.Name, jobInfo.Salt, datum)
=======
			datum := df.DatumN(i) // flattened slice of *worker.Input to job
			id := workerpkg.HashDatum(jobInfo.Pipeline.Name, jobInfo.Salt, datum)
>>>>>>> e6e5579c
			datumInfo := &pps.DatumInfo{
				Datum: &pps.Datum{
					ID:  id,
					Job: jobInfo.Job,
				},
				State: pps.DatumState_STARTING,
			}
			for _, input := range datum {
				datumInfo.Data = append(datumInfo.Data, input.FileInfo)
			}
			datumInfos = append(datumInfos, datumInfo)
		}
		response.DatumInfos = datumInfos
		return response, nil
	}

	// There is a stats commit -- job is finished
	// List the files under / in the stats branch to get all the datums
	file := &pfs.File{
		Commit: jobInfo.StatsCommit,
		Path:   "/",
	}

	var datumFileInfos []*pfs.FileInfo
	fs, err := pfsClient.ListFileStream(ctx,
		&pfs.ListFileRequest{File: file, Full: true})
	if err != nil {
		return nil, grpcutil.ScrubGRPC(err)
	}
	// Omit files at the top level that correspond to aggregate job stats
	blacklist := map[string]bool{
		"stats": true,
		"logs":  true,
		"pfs":   true,
	}
	pathToDatumHash := func(path string) (string, error) {
		_, datumHash := filepath.Split(path)
		if _, ok := blacklist[datumHash]; ok {
			return "", fmt.Errorf("value %v is not a datum hash", datumHash)
		}
		return datumHash, nil
	}
	for {
		f, err := fs.Recv()
		if err == io.EOF {
			break
		} else if err != nil {
			return nil, grpcutil.ScrubGRPC(err)
		}
		if _, err := pathToDatumHash(f.File.Path); err != nil {
			// not a datum
			continue
		}
		datumFileInfos = append(datumFileInfos, f)
	}
	var egGetDatums errgroup.Group
	limiter := limit.New(200)
	datumInfos := make([]*pps.DatumInfo, len(datumFileInfos))
	for index, fileInfo := range datumFileInfos {
		fileInfo := fileInfo
		index := index
		egGetDatums.Go(func() error {
			limiter.Acquire()
			defer limiter.Release()
			datumHash, err := pathToDatumHash(fileInfo.File.Path)
			if err != nil {
				// not a datum
				return nil
			}
			datum, err := a.getDatum(pachClient, jobInfo.StatsCommit.Repo.Name, jobInfo.StatsCommit, job.ID, datumHash, df)
			if err != nil {
				return err
			}
			datumInfos[index] = datum
			return nil
		})
	}
	if err = egGetDatums.Wait(); err != nil {
		return nil, err
	}
	// Sort results (failed first)
	sort.Slice(datumInfos, func(i, j int) bool {
		return datumInfos[i].State < datumInfos[j].State
	})
	if pageSize > 0 {
		response.Page = page
		response.TotalPages = getTotalPages(len(datumInfos))
		start, end, err := getPageBounds(len(datumInfos))
		if err != nil {
			return nil, err
		}
		datumInfos = datumInfos[start:end]
	}
	response.DatumInfos = datumInfos
	return response, nil
}

// ListDatum implements the protobuf pps.ListDatum RPC
func (a *apiServer) ListDatum(ctx context.Context, request *pps.ListDatumRequest) (response *pps.ListDatumResponse, retErr error) {
	func() { a.Log(request, nil, nil, 0) }()
	defer func(start time.Time) {
		if response != nil && len(response.DatumInfos) > client.MaxListItemsLog {
			logrus.Infof("Response contains %d objects; logging the first %d", len(response.DatumInfos), client.MaxListItemsLog)
			logResponse := &pps.ListDatumResponse{
				TotalPages: response.TotalPages,
				Page:       response.Page,
				DatumInfos: response.DatumInfos[:client.MaxListItemsLog],
			}
			a.Log(request, logResponse, retErr, time.Since(start))
		} else {
			a.Log(request, response, retErr, time.Since(start))
		}
	}(time.Now())
	return a.listDatum(a.env.GetPachClient(ctx), request.Job, request.Page, request.PageSize)
}

// ListDatumStream implements the protobuf pps.ListDatumStream RPC
func (a *apiServer) ListDatumStream(req *pps.ListDatumRequest, resp pps.API_ListDatumStreamServer) (retErr error) {
	func() { a.Log(req, nil, nil, 0) }()
	sent := 0
	defer func(start time.Time) {
		a.Log(req, fmt.Sprintf("stream containing %d DatumInfos", sent), retErr, time.Since(start))
	}(time.Now())
	ldr, err := a.listDatum(a.env.GetPachClient(resp.Context()), req.Job, req.Page, req.PageSize)
	if err != nil {
		return err
	}
	first := true
	for _, di := range ldr.DatumInfos {
		r := &pps.ListDatumStreamResponse{}
		if first {
			r.Page = ldr.Page
			r.TotalPages = ldr.TotalPages
			first = false
		}
		r.DatumInfo = di
		if err := resp.Send(r); err != nil {
			return err
		}
		sent++
	}
	return nil
}

<<<<<<< HEAD
func (a *apiServer) getDatum(pachClient *client.APIClient, repo string, commit *pfs.Commit, jobID string, datumID string, df datum.Factory) (datumInfo *pps.DatumInfo, retErr error) {
=======
func (a *apiServer) getDatum(pachClient *client.APIClient, repo string, commit *pfs.Commit, jobID string, datumID string, df workerpkg.DatumIterator) (datumInfo *pps.DatumInfo, retErr error) {
>>>>>>> e6e5579c
	datumInfo = &pps.DatumInfo{
		Datum: &pps.Datum{
			ID:  datumID,
			Job: client.NewJob(jobID),
		},
		State: pps.DatumState_SUCCESS,
	}
	ctx := pachClient.Ctx()
	pfsClient := pachClient.PfsAPIClient

	// Check if skipped
	fileInfos, err := pachClient.GlobFile(commit.Repo.Name, commit.ID, fmt.Sprintf("/%v/job:*", datumID))
	if err != nil {
		return nil, err
	}
	if len(fileInfos) != 1 {
		return nil, fmt.Errorf("couldn't find job file")
	}
	if strings.Split(fileInfos[0].File.Path, ":")[1] != jobID {
		datumInfo.State = pps.DatumState_SKIPPED
	}

	// Check if failed
	stateFile := &pfs.File{
		Commit: commit,
		Path:   fmt.Sprintf("/%v/failure", datumID),
	}
	_, err = pfsClient.InspectFile(ctx, &pfs.InspectFileRequest{File: stateFile})
	if err == nil {
		datumInfo.State = pps.DatumState_FAILED
	} else if !isNotFoundErr(err) {
		return nil, err
	}

	// Populate stats
	var buffer bytes.Buffer
	if err := pachClient.GetFile(commit.Repo.Name, commit.ID, fmt.Sprintf("/%v/stats", datumID), 0, 0, &buffer); err != nil {
		return nil, err
	}
	stats := &pps.ProcessStats{}
	err = jsonpb.Unmarshal(&buffer, stats)
	if err != nil {
		return nil, err
	}
	datumInfo.Stats = stats
	buffer.Reset()
	if err := pachClient.GetFile(commit.Repo.Name, commit.ID, fmt.Sprintf("/%v/index", datumID), 0, 0, &buffer); err != nil {
		return nil, err
	}
	i, err := strconv.Atoi(buffer.String())
	if err != nil {
		return nil, err
	}
	if i >= df.Len() {
		return nil, fmt.Errorf("index %d out of range", i)
	}
	inputs := df.DatumN(i)
	for _, input := range inputs {
		datumInfo.Data = append(datumInfo.Data, input.FileInfo)
	}
	datumInfo.PfsState = &pfs.File{
		Commit: commit,
		Path:   fmt.Sprintf("/%v/pfs", datumID),
	}

	return datumInfo, nil
}

// InspectDatum implements the protobuf pps.InspectDatum RPC
func (a *apiServer) InspectDatum(ctx context.Context, request *pps.InspectDatumRequest) (response *pps.DatumInfo, retErr error) {
	func() { a.Log(request, nil, nil, 0) }()
	defer func(start time.Time) { a.Log(request, response, retErr, time.Since(start)) }(time.Now())
	pachClient := a.env.GetPachClient(ctx)
	ctx, err := checkLoggedIn(pachClient)
	if err != nil {
		return nil, err
	}
	ctx = pachClient.Ctx() // pachClient will propagate auth info
	jobInfo, err := a.InspectJob(ctx, &pps.InspectJobRequest{
		Job: &pps.Job{
			ID: request.Datum.Job.ID,
		},
	})
	if err != nil {
		return nil, err
	}

	if !jobInfo.EnableStats {
		return nil, fmt.Errorf("stats not enabled on %v", jobInfo.Pipeline.Name)
	}
	if jobInfo.StatsCommit == nil {
		return nil, fmt.Errorf("job not finished, no stats output yet")
	}
<<<<<<< HEAD
	df, err := datum.NewFactory(pachClient, jobInfo.Input)
=======
	df, err := workerpkg.NewDatumIterator(pachClient, jobInfo.Input)
>>>>>>> e6e5579c
	if err != nil {
		return nil, err
	}

	// Populate datumInfo given a path
	datumInfo, err := a.getDatum(pachClient, jobInfo.StatsCommit.Repo.Name, jobInfo.StatsCommit, request.Datum.Job.ID, request.Datum.ID, df)
	if err != nil {
		return nil, err
	}

	return datumInfo, nil
}

// GetLogs implements the protobuf pps.GetLogs RPC
func (a *apiServer) GetLogs(request *pps.GetLogsRequest, apiGetLogsServer pps.API_GetLogsServer) (retErr error) {
	func() { a.Log(request, nil, nil, 0) }()
	defer func(start time.Time) { a.Log(request, nil, retErr, time.Since(start)) }(time.Now())
	pachClient := a.env.GetPachClient(apiGetLogsServer.Context())
	ctx := pachClient.Ctx() // pachClient will propagate auth info

	// Authorize request and get list of pods containing logs we're interested in
	// (based on pipeline and job filters)
	var rcName, containerName string
	if request.Pipeline == nil && request.Job == nil {
		if len(request.DataFilters) > 0 || request.Datum != nil {
			return fmt.Errorf("must specify the Job or Pipeline that the datum is from to get logs for it")
		}
		// no authorization is done to get logs from master
		containerName, rcName = "pachd", "pachd"
	} else {
		containerName = client.PPSWorkerUserContainerName

		// 1) Lookup the PipelineInfo for this pipeline/job, for auth and to get the
		// RC name
		var pipelineInfo *pps.PipelineInfo
		var statsCommit *pfs.Commit
		var err error
		if request.Pipeline != nil {
			pipelineInfo, err = a.inspectPipeline(pachClient, request.Pipeline.Name)
		} else if request.Job != nil {
			// If user provides a job, lookup the pipeline from the job info, and then
			// get the pipeline RC
			var jobPtr pps.EtcdJobInfo
			err = a.jobs.ReadOnly(ctx).Get(request.Job.ID, &jobPtr)
			if err != nil {
				return fmt.Errorf("could not get job information for \"%s\": %v", request.Job.ID, err)
			}
			statsCommit = jobPtr.StatsCommit
			pipelineInfo, err = a.inspectPipeline(pachClient, jobPtr.Pipeline.Name)
		}
		if err != nil {
			return fmt.Errorf("could not get pipeline information for %s: %v", request.Pipeline.Name, err)
		}

		// 2) Check whether the caller is authorized to get logs from this pipeline/job
		if err := a.authorizePipelineOp(pachClient, pipelineOpGetLogs, pipelineInfo.Input, pipelineInfo.Pipeline.Name); err != nil {
			return err
		}

		// If the job had stats enabled, we use the logs from the stats
		// commit since that's likely to yield better results.
		if statsCommit != nil {
			ci, err := pachClient.InspectCommit(statsCommit.Repo.Name, statsCommit.ID)
			if err != nil {
				return err
			}
			if ci.Finished != nil {
				return a.getLogsFromStats(pachClient, request, apiGetLogsServer, statsCommit)
			}
		}

		// 3) Get rcName for this pipeline
		rcName = ppsutil.PipelineRcName(pipelineInfo.Pipeline.Name, pipelineInfo.Version)
		if err != nil {
			return err
		}
	}

	// Get pods managed by the RC we're scraping (either pipeline or pachd)
	pods, err := a.rcPods(rcName)
	if err != nil {
		return fmt.Errorf("could not get pods in rc \"%s\" containing logs: %s", rcName, err.Error())
	}
	if len(pods) == 0 {
		return fmt.Errorf("no pods belonging to the rc \"%s\" were found", rcName)
	}

	// Spawn one goroutine per pod. Each goro writes its pod's logs to a channel
	// and channels are read into the output server in a stable order.
	// (sort the pods to make sure that the order of log lines is stable)
	sort.Sort(podSlice(pods))
	logCh := make(chan *pps.LogMessage)
	var eg errgroup.Group
	var mu sync.Mutex
	eg.Go(func() error {
		for _, pod := range pods {
			pod := pod
			if !request.Follow {
				mu.Lock()
			}
			eg.Go(func() (retErr error) {
				if !request.Follow {
					defer mu.Unlock()
				}
				tailLines := &request.Tail
				if *tailLines <= 0 {
					tailLines = nil
				}
				// Get full set of logs from pod i
				stream, err := a.env.GetKubeClient().CoreV1().Pods(a.namespace).GetLogs(
					pod.ObjectMeta.Name, &v1.PodLogOptions{
						Container: containerName,
						Follow:    request.Follow,
						TailLines: tailLines,
					}).Timeout(10 * time.Second).Stream()
				if err != nil {
					if apiStatus, ok := err.(errors.APIStatus); ok &&
						strings.Contains(apiStatus.Status().Message, "PodInitializing") {
						return nil // No logs to collect from this node yet, just skip it
					}
					return err
				}
				defer func() {
					if err := stream.Close(); err != nil && retErr == nil {
						retErr = err
					}
				}()

				// Parse pods' log lines, and filter out irrelevant ones
				scanner := bufio.NewScanner(stream)
				for scanner.Scan() {
					msg := new(pps.LogMessage)
					if containerName == "pachd" {
						msg.Message = scanner.Text()
					} else {
						logBytes := scanner.Bytes()
						if err := jsonpb.Unmarshal(bytes.NewReader(logBytes), msg); err != nil {
							continue
						}

						// Filter out log lines that don't match on pipeline or job
						if request.Pipeline != nil && request.Pipeline.Name != msg.PipelineName {
							continue
						}
						if request.Job != nil && request.Job.ID != msg.JobID {
							continue
						}
						if request.Datum != nil && request.Datum.ID != msg.DatumID {
							continue
						}
						if request.Master != msg.Master {
							continue
						}
						if !workercommon.MatchDatum(request.DataFilters, msg.Data) {
							continue
						}
					}
					msg.Message = strings.TrimSuffix(msg.Message, "\n")

					// Log message passes all filters -- return it
					select {
					case logCh <- msg:
					case <-ctx.Done():
						return nil
					}
				}
				return nil
			})
		}
		return nil
	})
	var egErr error
	go func() {
		egErr = eg.Wait()
		close(logCh)
	}()

	for msg := range logCh {
		if err := apiGetLogsServer.Send(msg); err != nil {
			return err
		}
	}
	return egErr
}

func (a *apiServer) getLogsFromStats(pachClient *client.APIClient, request *pps.GetLogsRequest, apiGetLogsServer pps.API_GetLogsServer, statsCommit *pfs.Commit) error {
	pfsClient := pachClient.PfsAPIClient
	fs, err := pfsClient.GlobFileStream(pachClient.Ctx(), &pfs.GlobFileRequest{
		Commit:  statsCommit,
		Pattern: "*/logs", // this is the path where logs reside
	})
	if err != nil {
		return grpcutil.ScrubGRPC(err)
	}

	limiter := limit.New(20)
	var eg errgroup.Group
	var mu sync.Mutex
	for {
		fileInfo, err := fs.Recv()
		if err == io.EOF {
			break
		}
		eg.Go(func() error {
			if err != nil {
				return err
			}
			limiter.Acquire()
			defer limiter.Release()
			var buf bytes.Buffer
			if err := pachClient.GetFile(fileInfo.File.Commit.Repo.Name, fileInfo.File.Commit.ID, fileInfo.File.Path, 0, 0, &buf); err != nil {
				return err
			}
			// Parse pods' log lines, and filter out irrelevant ones
			scanner := bufio.NewScanner(&buf)
			for scanner.Scan() {
				logBytes := scanner.Bytes()
				msg := new(pps.LogMessage)
				if err := jsonpb.Unmarshal(bytes.NewReader(logBytes), msg); err != nil {
					continue
				}
				if request.Pipeline != nil && request.Pipeline.Name != msg.PipelineName {
					continue
				}
				if request.Job != nil && request.Job.ID != msg.JobID {
					continue
				}
				if request.Datum != nil && request.Datum.ID != msg.DatumID {
					continue
				}
				if request.Master != msg.Master {
					continue
				}
				if !workercommon.MatchDatum(request.DataFilters, msg.Data) {
					continue
				}

				mu.Lock()
				if err := apiGetLogsServer.Send(msg); err != nil {
					mu.Unlock()
					return err
				}
				mu.Unlock()
			}
			return nil
		})
	}
	return eg.Wait()
}

func (a *apiServer) validatePipeline(pachClient *client.APIClient, pipelineInfo *pps.PipelineInfo) error {
	if pipelineInfo.Pipeline == nil || pipelineInfo.Pipeline.Name == "" {
		return fmt.Errorf("pipeline has no name")
	}
	if err := ancestry.ValidateName(pipelineInfo.Pipeline.Name); err != nil {
		return fmt.Errorf("invalid pipeline name: %v", err)
	}
	first := rune(pipelineInfo.Pipeline.Name[0])
	if !unicode.IsLetter(first) && !unicode.IsDigit(first) {
		return fmt.Errorf("pipeline names must start with an alphanumeric character")
	}
	if len(pipelineInfo.Pipeline.Name) > 63 {
		return fmt.Errorf("pipeline name is longer than 63 characters: ", len(pipelineInfo.Pipeline.Name))
	}
	if err := a.validateInput(pachClient, pipelineInfo.Pipeline.Name, pipelineInfo.Input, false); err != nil {
		return err
	}
	if err := validateTransform(pipelineInfo.Transform); err != nil {
		return fmt.Errorf("invalid transform: %v", err)
	}
	if pipelineInfo.ParallelismSpec != nil {
		if pipelineInfo.ParallelismSpec.Constant < 0 {
			return fmt.Errorf("ParallelismSpec.Constant must be > 0")
		}
		if pipelineInfo.ParallelismSpec.Coefficient < 0 {
			return fmt.Errorf("ParallelismSpec.Coefficient must be > 0")
		}
		if pipelineInfo.ParallelismSpec.Constant != 0 &&
			pipelineInfo.ParallelismSpec.Coefficient != 0 {
			return fmt.Errorf("contradictory parallelism strategies: must set at " +
				"most one of ParallelismSpec.Constant and ParallelismSpec.Coefficient")
		}
		if pipelineInfo.Service != nil && pipelineInfo.ParallelismSpec.Constant != 1 {
			return fmt.Errorf("services can only be run with a constant parallelism of 1")
		}
	}
	if pipelineInfo.HashtreeSpec != nil {
		if pipelineInfo.HashtreeSpec.Constant <= 0 {
			return fmt.Errorf("HashtreeSpec.Constant must be > 0")
		}
	}
	if pipelineInfo.OutputBranch == "" {
		return fmt.Errorf("pipeline needs to specify an output branch")
	}
	if _, err := resource.ParseQuantity(pipelineInfo.CacheSize); err != nil {
		return fmt.Errorf("could not parse cacheSize '%s': %v", pipelineInfo.CacheSize, err)
	}
	if pipelineInfo.JobTimeout != nil {
		_, err := types.DurationFromProto(pipelineInfo.JobTimeout)
		if err != nil {
			return err
		}
	}
	if pipelineInfo.DatumTimeout != nil {
		_, err := types.DurationFromProto(pipelineInfo.DatumTimeout)
		if err != nil {
			return err
		}
	}
	if pipelineInfo.PodSpec != "" && !json.Valid([]byte(pipelineInfo.PodSpec)) {
		return fmt.Errorf("malformed PodSpec")
	}
	if pipelineInfo.PodPatch != "" && !json.Valid([]byte(pipelineInfo.PodPatch)) {
		return fmt.Errorf("malformed PodPatch")
	}
	if pipelineInfo.Service != nil {
		validServiceTypes := map[v1.ServiceType]bool{
			v1.ServiceTypeClusterIP:    true,
			v1.ServiceTypeLoadBalancer: true,
			v1.ServiceTypeNodePort:     true,
		}

		if !validServiceTypes[v1.ServiceType(pipelineInfo.Service.Type)] {
			return fmt.Errorf("the following service type % is not allowed", pipelineInfo.Service.Type)
		}
	}
	return nil
}

func branchProvenance(input *pps.Input) []*pfs.Branch {
	var result []*pfs.Branch
	pps.VisitInput(input, func(input *pps.Input) {
		if input.Pfs != nil {
			result = append(result, client.NewBranch(input.Pfs.Repo, input.Pfs.Branch))
		}
		if input.Cron != nil {
			result = append(result, client.NewBranch(input.Cron.Repo, "master"))
		}
		if input.Git != nil {
			result = append(result, client.NewBranch(input.Git.Name, input.Git.Branch))
		}
	})
	return result
}

// hardStopPipeline does essentially the same thing as StopPipeline (deletes the
// pipeline's branch provenance, deletes any open commits, deletes any k8s
// workers), but does it immediately. This is to avoid races between operations
// that will do subsequent work (e.g. UpdatePipeline and DeletePipeline) and the
// PPS master
func (a *apiServer) hardStopPipeline(pachClient *client.APIClient, pipelineInfo *pps.PipelineInfo) error {
	// Remove the output branch's provenance so that no new jobs can be created
	if err := pachClient.CreateBranch(
		pipelineInfo.Pipeline.Name,
		pipelineInfo.OutputBranch,
		pipelineInfo.OutputBranch,
		nil,
	); err != nil && !isNotFoundErr(err) {
		return fmt.Errorf("could not recreate original output branch: %v", err)
	}

	// Now that new commits won't be created on the master branch, enumerate
	// existing commits and close any open ones.
	iter, err := pachClient.ListCommitStream(pachClient.Ctx(), &pfs.ListCommitRequest{
		Repo: client.NewRepo(pipelineInfo.Pipeline.Name),
		To:   client.NewCommit(pipelineInfo.Pipeline.Name, pipelineInfo.OutputBranch),
	})
	if err != nil {
		return fmt.Errorf("couldn't get open commits on '%s': %v", pipelineInfo.OutputBranch, err)
	}
	// Finish all open commits, most recent first (so that we finish the
	// current job's output commit--the oldest--last, and unblock the master
	// only after all other commits are also finished, preventing any new jobs)
	for {
		ci, err := iter.Recv()
		if err == io.EOF {
			break
		} else if err != nil {
			return err
		}
		if ci.Finished == nil {
			// Finish the commit and don't pass a tree
			pachClient.PfsAPIClient.FinishCommit(pachClient.Ctx(), &pfs.FinishCommitRequest{
				Commit: ci.Commit,
				Empty:  true,
			})
		}
	}
	return nil
}

var (
	// superUserToken is the cached auth token used by PPS to write to the spec
	// repo, create pipeline subjects, and
	superUserToken string

	// superUserTokenOnce ensures that ppsToken is only read from etcd once. These are
	// read/written by apiServer#sudo()
	superUserTokenOnce sync.Once
)

// sudo is a helper function that copies 'pachClient' grants it PPS's superuser
// token, and calls 'f' with the superuser client. This helps isolate PPS's use
// of its superuser token so that it's not widely copied and is unlikely to
// leak authority to parts of the code that aren't supposed to have it.
//
// Note that because the argument to 'f' is a superuser client, it should not
// be used to make any calls with unvalidated user input. Any such use could be
// exploited to make PPS a confused deputy
func (a *apiServer) sudo(pachClient *client.APIClient, f func(*client.APIClient) error) error {
	// Get PPS auth token
	superUserTokenOnce.Do(func() {
		b := backoff.NewExponentialBackOff()
		b.MaxElapsedTime = 60 * time.Second
		b.MaxInterval = 5 * time.Second
		if err := backoff.Retry(func() error {
			superUserTokenCol := col.NewCollection(a.env.GetEtcdClient(), ppsconsts.PPSTokenKey, nil, &types.StringValue{}, nil, nil).ReadOnly(pachClient.Ctx())
			var result types.StringValue
			if err := superUserTokenCol.Get("", &result); err != nil {
				return err
			}
			superUserToken = result.Value
			return nil
		}, b); err != nil {
			panic(fmt.Sprintf("couldn't get PPS superuser token: %v", err))
		}
	})

	// Copy pach client, but keep ctx (to propagate cancellation). Replace token
	// with superUserToken
	superUserClient := pachClient.WithCtx(pachClient.Ctx())
	superUserClient.SetAuthToken(superUserToken)
	return f(superUserClient)
}

// makePipelineInfoCommit is a helper for CreatePipeline that creates a commit
// with 'pipelineInfo' in SpecRepo (in PFS). It's called in both the case where
// a user is updating a pipeline and the case where a user is creating a new
// pipeline.
func (a *apiServer) makePipelineInfoCommit(pachClient *client.APIClient, pipelineInfo *pps.PipelineInfo) (result *pfs.Commit, retErr error) {
	pipelineName := pipelineInfo.Pipeline.Name
	var commit *pfs.Commit
	if err := a.sudo(pachClient, func(superUserClient *client.APIClient) error {
		data, err := pipelineInfo.Marshal()
		if err != nil {
			return fmt.Errorf("could not marshal PipelineInfo: %v", err)
		}
		if _, err = superUserClient.PutFileOverwrite(ppsconsts.SpecRepo, pipelineName, ppsconsts.SpecFile, bytes.NewReader(data), 0); err != nil {
			return err
		}
		branchInfo, err := superUserClient.InspectBranch(ppsconsts.SpecRepo, pipelineName)
		if err != nil {
			return err
		}
		commit = branchInfo.Head
		return nil
	}); err != nil {
		return nil, err
	}
	return commit, nil
}

func (a *apiServer) fixPipelineInputRepoACLs(pachClient *client.APIClient, pipelineInfo *pps.PipelineInfo, prevPipelineInfo *pps.PipelineInfo) error {
	add := make(map[string]struct{})
	remove := make(map[string]struct{})
	var pipelineName string
	// Figure out which repos 'pipeline' might no longer be using
	if prevPipelineInfo != nil {
		pipelineName = prevPipelineInfo.Pipeline.Name
		pps.VisitInput(prevPipelineInfo.Input, func(input *pps.Input) {
			var repo string
			switch {
			case input.Pfs != nil:
				repo = input.Pfs.Repo
			case input.Cron != nil:
				repo = input.Cron.Repo
			case input.Git != nil:
				repo = input.Git.Name
			default:
				return // no scope to set: input is not a repo
			}
			remove[repo] = struct{}{}
		})
	}

	// Figure out which repos 'pipeline' is using
	if pipelineInfo != nil {
		// also check that pipeline name is consistent
		if pipelineName == "" {
			pipelineName = pipelineInfo.Pipeline.Name
		} else if pipelineInfo.Pipeline.Name != pipelineName {
			return fmt.Errorf("pipelineInfo (%s) and prevPipelineInfo (%s) do not "+
				"belong to matching pipelines; this is a bug",
				pipelineInfo.Pipeline.Name, prevPipelineInfo.Pipeline.Name)
		}

		// collect inputs (remove redundant inputs from 'remove', but don't
		// bother authorizing 'pipeline' twice)
		pps.VisitInput(pipelineInfo.Input, func(input *pps.Input) {
			var repo string
			switch {
			case input.Pfs != nil:
				repo = input.Pfs.Repo
			case input.Cron != nil:
				repo = input.Cron.Repo
			case input.Git != nil:
				repo = input.Git.Name
			default:
				return // no scope to set: input is not a repo
			}
			if _, ok := remove[repo]; ok {
				delete(remove, repo)
			} else {
				add[repo] = struct{}{}
			}
		})
	}
	if pipelineName == "" {
		return fmt.Errorf("fixPipelineInputRepoACLs called with both current and " +
			"previous pipelineInfos == to nil; this is a bug")
	}

	var eg errgroup.Group
	// Remove pipeline from old, unused inputs
	for repo := range remove {
		repo := repo
		eg.Go(func() error {
			return a.sudo(pachClient, func(superUserClient *client.APIClient) error {
				_, err := superUserClient.SetScope(superUserClient.Ctx(), &auth.SetScopeRequest{
					Repo:     repo,
					Username: auth.PipelinePrefix + pipelineName,
					Scope:    auth.Scope_NONE,
				})
				if isNotFoundErr(err) {
					// can happen if input repo is force-deleted; nothing to remove
					return nil
				}
				return grpcutil.ScrubGRPC(err)
			})
		})
	}
	// Add pipeline to every new input's ACL as a READER
	for repo := range add {
		repo := repo
		eg.Go(func() error {
			return a.sudo(pachClient, func(superUserClient *client.APIClient) error {
				_, err := superUserClient.SetScope(superUserClient.Ctx(), &auth.SetScopeRequest{
					Repo:     repo,
					Username: auth.PipelinePrefix + pipelineName,
					Scope:    auth.Scope_READER,
				})
				return grpcutil.ScrubGRPC(err)
			})
		})
	}
	// Add pipeline to its output repo's ACL as a WRITER if it's new
	if prevPipelineInfo == nil {
		eg.Go(func() error {
			return a.sudo(pachClient, func(superUserClient *client.APIClient) error {
				_, err := superUserClient.SetScope(superUserClient.Ctx(), &auth.SetScopeRequest{
					Repo:     pipelineName,
					Username: auth.PipelinePrefix + pipelineName,
					Scope:    auth.Scope_WRITER,
				})
				return grpcutil.ScrubGRPC(err)
			})
		})
	}
	if err := eg.Wait(); err != nil {
		return fmt.Errorf("error fixing ACLs on \"%s\"'s input repos: %v", pipelineName, grpcutil.ScrubGRPC(eg.Wait()))
	}
	return nil
}

// CreatePipeline implements the protobuf pps.CreatePipeline RPC
//
// Implementation note:
// - CreatePipeline always creates pipeline output branches such that the
//   pipeline's spec branch is in the pipeline output branch's provenance
// - CreatePipeline will always create a new output commit, but that's done
//   by CreateBranch at the bottom of the function, which sets the new output
//   branch provenance, rather than makePipelineInfoCommit higher up.
// - This is because CreatePipeline calls hardStopPipeline towards the top,
// 	 breakng the provenance connection from the spec branch to the output branch
// - For straightforward pipeline updates (e.g. new pipeline image)
//   stopping + updating + starting the pipeline isn't necessary
// - However it is necessary in many slightly atypical cases  (e.g. the
//   pipeline input changed: if the spec commit is created while the
//   output branch has its old provenance, or the output branch gets new
//   provenance while the old spec commit is the HEAD of the spec branch,
//   then an output commit will be created with provenance that doesn't
//   match its spec's PipelineInfo.Input. Another example is when
//   request.Reprocess == true).
// - Rather than try to enumerate every case where we can't create a spec
//   commit without stopping the pipeline, we just always stop the pipeline
func (a *apiServer) CreatePipeline(ctx context.Context, request *pps.CreatePipelineRequest) (response *types.Empty, retErr error) {
	func() { a.Log(request, nil, nil, 0) }()
	defer func(start time.Time) { a.Log(request, response, retErr, time.Since(start)) }(time.Now())
	metricsFn := metrics.ReportUserAction(ctx, a.reporter, "CreatePipeline")
	defer func(start time.Time) { metricsFn(start, retErr) }(time.Now())

	// Annotate current span with pipeline name
	span := opentracing.SpanFromContext(ctx)
	tracing.TagAnySpan(span, "pipeline", request.Pipeline.Name)
	defer func() {
		tracing.TagAnySpan(span, "err", retErr)
	}()

	// propagate trace info (doesn't affect intra-RPC trace)
	ctx = extended.TraceIn2Out(ctx)
	pachClient := a.env.GetPachClient(ctx)
	ctx = pachClient.Ctx() // GetPachClient propagates auth info to inner ctx
	pfsClient := pachClient.PfsAPIClient
	if request.Salt == "" {
		request.Salt = uuid.NewWithoutDashes()
	}
	pipelineInfo := &pps.PipelineInfo{
		Pipeline:         request.Pipeline,
		Version:          1,
		Transform:        request.Transform,
		ParallelismSpec:  request.ParallelismSpec,
		HashtreeSpec:     request.HashtreeSpec,
		Input:            request.Input,
		OutputBranch:     request.OutputBranch,
		Egress:           request.Egress,
		CreatedAt:        now(),
		ResourceRequests: request.ResourceRequests,
		ResourceLimits:   request.ResourceLimits,
		Description:      request.Description,
		CacheSize:        request.CacheSize,
		EnableStats:      request.EnableStats,
		Salt:             request.Salt,
		MaxQueueSize:     request.MaxQueueSize,
		Service:          request.Service,
		Spout:            request.Spout,
		ChunkSpec:        request.ChunkSpec,
		DatumTimeout:     request.DatumTimeout,
		JobTimeout:       request.JobTimeout,
		Standby:          request.Standby,
		DatumTries:       request.DatumTries,
		SchedulingSpec:   request.SchedulingSpec,
		PodSpec:          request.PodSpec,
		PodPatch:         request.PodPatch,
	}
	if err := setPipelineDefaults(pipelineInfo); err != nil {
		return nil, err
	}

	// Validate new pipeline
	if err := a.validatePipeline(pachClient, pipelineInfo); err != nil {
		return nil, err
	}
	var visitErr error
	pps.VisitInput(pipelineInfo.Input, func(input *pps.Input) {
		if input.Cron != nil {
			if err := pachClient.CreateRepo(input.Cron.Repo); err != nil && !isAlreadyExistsErr(err) {
				visitErr = err
			}
		}
		if input.Git != nil {
			if err := pachClient.CreateRepo(input.Git.Name); err != nil && !isAlreadyExistsErr(err) {
				visitErr = err
			}
		}
	})
	if visitErr != nil {
		return nil, visitErr
	}

	// Authorize pipeline creation
	operation := pipelineOpCreate
	if request.Update {
		operation = pipelineOpUpdate
	}
	if err := a.authorizePipelineOp(pachClient, operation, pipelineInfo.Input, pipelineInfo.Pipeline.Name); err != nil {
		return nil, err
	}
	pipelineName := pipelineInfo.Pipeline.Name
	pps.SortInput(pipelineInfo.Input) // Makes datum hashes comparable
	update := false
	if request.Update {
		// inspect the pipeline to see if this is a real update
		if _, err := a.inspectPipeline(pachClient, request.Pipeline.Name); err == nil {
			update = true
		}
	}
	var (
		// provenance for the pipeline's output branch (includes the spec branch)
		provenance = append(branchProvenance(pipelineInfo.Input),
			client.NewBranch(ppsconsts.SpecRepo, pipelineName))
		outputBranch     = client.NewBranch(pipelineName, pipelineInfo.OutputBranch)
		statsBranch      = client.NewBranch(pipelineName, "stats")
		outputBranchHead *pfs.Commit
		statsBranchHead  *pfs.Commit
	)
	if update {
		// Help user fix inconsistency if previous UpdatePipeline call failed
		if ci, err := pachClient.InspectCommit(ppsconsts.SpecRepo, pipelineName); err != nil {
			return nil, err
		} else if ci.Finished == nil {
			return nil, fmt.Errorf("the HEAD commit of this pipeline's spec branch " +
				"is open. Either another CreatePipeline call is running or a previous " +
				"call crashed. If you're sure no other CreatePipeline commands are " +
				"running, you can run 'pachctl update pipeline --clean' which will " +
				"delete this open commit")
		}

		// Remove provenance from existing output branch, so that creating a new
		// spec commit doesn't create an output commit in the old output branch.
		if err := a.hardStopPipeline(pachClient, pipelineInfo); err != nil {
			return nil, err
		}

		// Look up existing pipelineInfo and update it, writing updated
		// pipelineInfo back to PFS in a new commit. Do this inside an etcd
		// transaction as PFS doesn't support transactions and this prevents
		// concurrent UpdatePipeline calls from racing
		var (
			pipelinePtr     pps.EtcdPipelineInfo
			oldPipelineInfo *pps.PipelineInfo
		)
		if _, err := col.NewSTM(ctx, a.env.GetEtcdClient(), func(stm col.STM) error {
			// Read existing PipelineInfo from PFS output repo
			return a.pipelines.ReadWrite(stm).Update(pipelineName, &pipelinePtr, func() error {
				var err error
				oldPipelineInfo, err = ppsutil.GetPipelineInfo(pachClient, &pipelinePtr)
				if err != nil {
					return err
				}

				// Cannot disable stats after it has been enabled.
				if oldPipelineInfo.EnableStats && !pipelineInfo.EnableStats {
					return newErrPipelineUpdate(pipelineInfo.Pipeline.Name, fmt.Errorf("cannot disable stats"))
				}

				// Modify pipelineInfo (increment Version, and *preserve Stopped* so
				// that updating a pipeline doesn't restart it)
				pipelineInfo.Version = oldPipelineInfo.Version + 1
				if oldPipelineInfo.Stopped {
					provenance = nil // CreateBranch() below shouldn't create new output
					pipelineInfo.Stopped = true
				}
				if !request.Reprocess {
					pipelineInfo.Salt = oldPipelineInfo.Salt
				}
				// Must create spec commit before restoring output branch provenance, so
				// that no commits are created with a mismatched spec commit
				specCommit, err := a.makePipelineInfoCommit(pachClient, pipelineInfo)
				if err != nil {
					return err
				}
				// Update pipelinePtr to point to new commit
				pipelinePtr.SpecCommit = specCommit
				pipelinePtr.State = pps.PipelineState_PIPELINE_STARTING
				// Clear any failure reasons
				pipelinePtr.Reason = ""
				return nil
			})
		}); err != nil {
			return nil, err
		}

		if !request.Reprocess {
			// don't branch the output/stats commit chain from the old pipeline (re-use old branch HEAD)
			// However it's valid to set request.Update == true even if no pipeline exists, so only
			// set outputBranchHead if there's an old pipeline to update
			_, err := pfsClient.InspectBranch(ctx, &pfs.InspectBranchRequest{Branch: outputBranch})
			if err != nil && !isNotFoundErr(err) {
				return nil, err
			} else if err == nil {
				outputBranchHead = client.NewCommit(pipelineName, pipelineInfo.OutputBranch)
			}

			_, err = pfsClient.InspectBranch(ctx, &pfs.InspectBranchRequest{Branch: statsBranch})
			if err != nil && !isNotFoundErr(err) {
				return nil, err
			} else if err == nil {
				statsBranchHead = client.NewCommit(pipelineName, "stats")
			}
		}

		if pipelinePtr.AuthToken != "" {
			if err := a.fixPipelineInputRepoACLs(pachClient, pipelineInfo, oldPipelineInfo); err != nil {
				return nil, err
			}
		}
	} else {
		// Create output repo, pipeline output, and stats
		if err := pachClient.CreateRepo(pipelineName); err != nil && !isAlreadyExistsErr(err) {
			return nil, err
		}

		// Must create spec commit before restoring output branch provenance, so
		// that no commits are created with a missing spec commit
		var commit *pfs.Commit
		if request.SpecCommit != nil {
			// Make sure that the spec commit actually exists
			commitInfo, err := pachClient.InspectCommit(request.SpecCommit.Repo.Name, request.SpecCommit.ID)
			if err != nil {
				return nil, fmt.Errorf("error inspecting commit: \"%s/%s\": %v", request.SpecCommit.Repo.Name, request.SpecCommit.ID, err)
			}
			// It does, so we use that as the spec commit, rather than making a new one
			commit = commitInfo.Commit
			// We also use the existing head for the branches, rather than making a new one.
			outputBranchHead = client.NewCommit(pipelineName, pipelineInfo.OutputBranch)
			statsBranchHead = client.NewCommit(pipelineName, "stats")
		} else {
			var err error
			commit, err = a.makePipelineInfoCommit(pachClient, pipelineInfo)
			if err != nil {
				return nil, err
			}
		}

		// pipelinePtr will be written to etcd, pointing at 'commit'. May include an
		// auth token
		pipelinePtr := &pps.EtcdPipelineInfo{
			SpecCommit: commit,
			State:      pps.PipelineState_PIPELINE_STARTING,
		}

		// Generate pipeline's auth token & add pipeline to the ACLs of input/output
		// repos
		if err := a.sudo(pachClient, func(superUserClient *client.APIClient) error {
			tokenResp, err := superUserClient.GetAuthToken(superUserClient.Ctx(), &auth.GetAuthTokenRequest{
				Subject: auth.PipelinePrefix + request.Pipeline.Name,
			})
			if err != nil {
				if auth.IsErrNotActivated(err) {
					return nil // no auth work to do
				}
				return grpcutil.ScrubGRPC(err)
			}
			pipelinePtr.AuthToken = tokenResp.Token
			return nil
		}); err != nil {
			return nil, err
		}

		// Put a pointer to the new PipelineInfo commit into etcd
		if _, err := col.NewSTM(ctx, a.env.GetEtcdClient(), func(stm col.STM) error {
			err := a.pipelines.ReadWrite(stm).Create(pipelineName, pipelinePtr)
			if isAlreadyExistsErr(err) {
				if err := a.sudo(pachClient, func(superUserClient *client.APIClient) error {
					return superUserClient.DeleteCommit(ppsconsts.SpecRepo, commit.ID)
				}); err != nil {
					return fmt.Errorf("couldn't clean up orphaned spec commit: %v", grpcutil.ScrubGRPC(err))
				}
				return newErrPipelineExists(pipelineName)
			}
			return err
		}); err != nil {
			return nil, err
		}
		if pipelinePtr.AuthToken != "" {
			if err := a.fixPipelineInputRepoACLs(pachClient, pipelineInfo, nil); err != nil {
				return nil, err
			}
		}
	}

	// Create/update output branch (creating new output commit for the pipeline
	// and restarting the pipeline)
	if _, err := pfsClient.CreateBranch(ctx, &pfs.CreateBranchRequest{
		Branch:     outputBranch,
		Provenance: provenance,
		Head:       outputBranchHead,
	}); err != nil {
		return nil, fmt.Errorf("could not create/update output branch: %v", err)
	}
	if pipelineInfo.EnableStats {
		if _, err := pfsClient.CreateBranch(ctx, &pfs.CreateBranchRequest{
			Branch:     client.NewBranch(pipelineName, "stats"),
			Provenance: []*pfs.Branch{outputBranch},
			Head:       statsBranchHead,
		}); err != nil {
			return nil, fmt.Errorf("could not create/update stats branch: %v", err)
		}
	}

	return &types.Empty{}, nil
}

// setPipelineDefaults sets the default values for a pipeline info
func setPipelineDefaults(pipelineInfo *pps.PipelineInfo) error {
	if pipelineInfo.Transform == nil {
		return fmt.Errorf("pipeline spec is missing transform: %v", pipelineInfo)
	}

	now := time.Now()
	if pipelineInfo.Transform.Image == "" {
		pipelineInfo.Transform.Image = DefaultUserImage
	}
	pps.VisitInput(pipelineInfo.Input, func(input *pps.Input) {
		if input.Pfs != nil {
			if input.Pfs.Branch == "" {
				input.Pfs.Branch = "master"
			}
			if input.Pfs.Name == "" {
				input.Pfs.Name = input.Pfs.Repo
			}
		}
		if input.Cron != nil {
			if input.Cron.Start == nil {
				start, _ := types.TimestampProto(now)
				input.Cron.Start = start
			}
			if input.Cron.Repo == "" {
				input.Cron.Repo = fmt.Sprintf("%s_%s", pipelineInfo.Pipeline.Name, input.Cron.Name)
			}
		}
		if input.Git != nil {
			if input.Git.Branch == "" {
				input.Git.Branch = "master"
			}
			if input.Git.Name == "" {
				// We know URL looks like:
				// "https://github.com/sjezewski/testgithook.git",
				tokens := strings.Split(path.Base(input.Git.URL), ".")
				input.Git.Name = tokens[0]
			}
		}
	})
	if pipelineInfo.OutputBranch == "" {
		// Output branches default to master
		pipelineInfo.OutputBranch = "master"
	}
	if pipelineInfo.CacheSize == "" {
		pipelineInfo.CacheSize = "64M"
	}
	if pipelineInfo.ResourceRequests == nil && pipelineInfo.CacheSize != "" {
		pipelineInfo.ResourceRequests = &pps.ResourceSpec{
			Memory: pipelineInfo.CacheSize,
		}
	}
	if pipelineInfo.MaxQueueSize < 1 {
		pipelineInfo.MaxQueueSize = 1
	}
	if pipelineInfo.DatumTries == 0 {
		pipelineInfo.DatumTries = DefaultDatumTries
	}
	if pipelineInfo.Service != nil {
		if pipelineInfo.Service.Type == "" {
			pipelineInfo.Service.Type = string(v1.ServiceTypeNodePort)
		}
	}
	if pipelineInfo.Spout != nil && pipelineInfo.Spout.Service != nil && pipelineInfo.Spout.Service.Type == "" {
		pipelineInfo.Spout.Service.Type = string(v1.ServiceTypeNodePort)
	}
	return nil
}

// InspectPipeline implements the protobuf pps.InspectPipeline RPC
func (a *apiServer) InspectPipeline(ctx context.Context, request *pps.InspectPipelineRequest) (response *pps.PipelineInfo, retErr error) {
	func() { a.Log(request, nil, nil, 0) }()
	defer func(start time.Time) { a.Log(request, response, retErr, time.Since(start)) }(time.Now())
	pachClient := a.env.GetPachClient(ctx)
	return a.inspectPipeline(pachClient, request.Pipeline.Name)
}

// inspectPipeline contains the functional implementation of InspectPipeline.
// Many functions (GetLogs, ListPipeline, CreateJob) need to inspect a pipeline,
// so they call this instead of making an RPC
func (a *apiServer) inspectPipeline(pachClient *client.APIClient, name string) (*pps.PipelineInfo, error) {
	if _, err := checkLoggedIn(pachClient); err != nil {
		return nil, err
	}
	kubeClient := a.env.GetKubeClient()
	name, ancestors, err := ancestry.Parse(name)
	if err != nil {
		return nil, err
	}
	pipelinePtr := pps.EtcdPipelineInfo{}
	if err := a.pipelines.ReadOnly(pachClient.Ctx()).Get(name, &pipelinePtr); err != nil {
		if col.IsErrNotFound(err) {
			return nil, fmt.Errorf("pipeline \"%s\" not found", name)
		}
		return nil, err
	}
	pipelinePtr.SpecCommit.ID = ancestry.Add(pipelinePtr.SpecCommit.ID, ancestors)
	pipelineInfo, err := ppsutil.GetPipelineInfo(pachClient, &pipelinePtr)
	if err != nil {
		return nil, err
	}
	if pipelineInfo.Service != nil {
		rcName := ppsutil.PipelineRcName(pipelineInfo.Pipeline.Name, pipelineInfo.Version)
		if err != nil {
			return nil, err
		}
		service, err := kubeClient.CoreV1().Services(a.namespace).Get(fmt.Sprintf("%s-user", rcName), metav1.GetOptions{})
		if err != nil {
			if !isNotFoundErr(err) {
				return nil, err
			}
		} else {
			pipelineInfo.Service.IP = service.Spec.ClusterIP
		}
	}
	var hasGitInput bool
	pps.VisitInput(pipelineInfo.Input, func(input *pps.Input) {
		if input.Git != nil {
			hasGitInput = true
		}
	})
	if hasGitInput {
		pipelineInfo.GithookURL = "pending"
		svc, err := getGithookService(kubeClient, a.namespace)
		if err != nil {
			return pipelineInfo, nil
		}
		numIPs := len(svc.Status.LoadBalancer.Ingress)
		if numIPs == 0 {
			// When running locally, no external IP is set
			return pipelineInfo, nil
		}
		if numIPs != 1 {
			return nil, fmt.Errorf("unexpected number of external IPs set for githook service")
		}
		ingress := svc.Status.LoadBalancer.Ingress[0]
		if ingress.IP != "" {
			// GKE load balancing
			pipelineInfo.GithookURL = githook.URLFromDomain(ingress.IP)
		} else if ingress.Hostname != "" {
			// AWS load balancing
			pipelineInfo.GithookURL = githook.URLFromDomain(ingress.Hostname)
		}
	}
	return pipelineInfo, nil
}

// ListPipeline implements the protobuf pps.ListPipeline RPC
func (a *apiServer) ListPipeline(ctx context.Context, request *pps.ListPipelineRequest) (response *pps.PipelineInfos, retErr error) {
	func() { a.Log(request, nil, nil, 0) }()
	defer func(start time.Time) {
		if response != nil && len(response.PipelineInfo) > client.MaxListItemsLog {
			logrus.Infof("Response contains %d objects; logging the first %d", len(response.PipelineInfo), client.MaxListItemsLog)
			a.Log(request, &pps.PipelineInfos{PipelineInfo: response.PipelineInfo[:client.MaxListItemsLog]}, retErr, time.Since(start))
		} else {
			a.Log(request, response, retErr, time.Since(start))
		}
	}(time.Now())
	pachClient := a.env.GetPachClient(ctx)
	ctx, err := checkLoggedIn(pachClient)
	if err != nil {
		return nil, err
	}
	pipelineInfos := &pps.PipelineInfos{}
	if err := a.listPipeline(pachClient, request, func(pi *pps.PipelineInfo) error {
		pipelineInfos.PipelineInfo = append(pipelineInfos.PipelineInfo, pi)
		return nil
	}); err != nil {
		return nil, err
	}
	return pipelineInfos, nil
}

func (a *apiServer) listPipeline(pachClient *client.APIClient, request *pps.ListPipelineRequest, f func(*pps.PipelineInfo) error) error {
	return a.listPipelinePtr(pachClient, request.Pipeline, request.History,
		func(ptr *pps.EtcdPipelineInfo) error {
			pipelineInfo, err := ppsutil.GetPipelineInfo(pachClient, ptr)
			if err != nil {
				return err
			}
			return f(pipelineInfo)
		})
}

// listPipelinePtr enumerates all PPS pipelines in etcd, filters them based on
// 'request', and then calls 'f' on each value
func (a *apiServer) listPipelinePtr(pachClient *client.APIClient,
	pipeline *pps.Pipeline, history int64, f func(*pps.EtcdPipelineInfo) error) error {
	p := &pps.EtcdPipelineInfo{}
	forEachPipeline := func() error {
		for i := int64(0); i <= history || history == -1; i++ {
			if err := f(p); err != nil {
				return err
			}
			ci, err := pachClient.InspectCommit(ppsconsts.SpecRepo, p.SpecCommit.ID)
			switch {
			case err != nil:
				return err
			case ci.ParentCommit == nil:
				return nil
			default:
				p.SpecCommit = ci.ParentCommit
			}
		}
		return nil // shouldn't happen
	}
	if pipeline == nil {
		if err := a.pipelines.ReadOnly(pachClient.Ctx()).List(p, col.DefaultOptions, func(string) error {
			return forEachPipeline()
		}); err != nil {
			return err
		}
	} else {
		if err := a.pipelines.ReadOnly(pachClient.Ctx()).Get(pipeline.Name, p); err != nil {
			if col.IsErrNotFound(err) {
				return fmt.Errorf("pipeline \"%s\" not found", pipeline.Name)
			}
			return err
		}
		if err := forEachPipeline(); err != nil {
			return err
		}
	}
	return nil
}

// DeletePipeline implements the protobuf pps.DeletePipeline RPC
func (a *apiServer) DeletePipeline(ctx context.Context, request *pps.DeletePipelineRequest) (response *types.Empty, retErr error) {
	func() { a.Log(request, nil, nil, 0) }()
	defer func(start time.Time) { a.Log(request, response, retErr, time.Since(start)) }(time.Now())
	pachClient := a.env.GetPachClient(ctx)
	ctx, err := checkLoggedIn(pachClient)
	if err != nil {
		return nil, err
	}

	// Possibly list pipelines in etcd (skip PFS read--don't need it) and delete them
	if request.All {
		request.Pipeline = &pps.Pipeline{}
		pipelinePtr := &pps.EtcdPipelineInfo{}
		if err := a.pipelines.ReadOnly(ctx).List(pipelinePtr, col.DefaultOptions, func(pipelineName string) error {
			request.Pipeline.Name = pipelineName
			_, err := a.deletePipeline(pachClient, request)
			return err
		}); err != nil {
			return nil, err
		}
		return &types.Empty{}, nil
	}

	// Otherwise delete single pipeline from request
	return a.deletePipeline(pachClient, request)
}

// cleanUpSpecBranch handles the corner case where a spec branch was created for
// a new pipeline, but the etcdPipelineInfo was never created successfully (and
// the pipeline is in an inconsistent state). It's called if a pipeline's
// etcdPipelineInfo wasn't found, checks if an orphaned branch exists, and if
// so, deletes the orphaned branch.
func (a *apiServer) cleanUpSpecBranch(pachClient *client.APIClient, pipeline string) error {
	specBranchInfo, err := pachClient.InspectBranch(ppsconsts.SpecRepo, pipeline)
	if err != nil && (specBranchInfo != nil && specBranchInfo.Head != nil) {
		// No spec branch (and no etcd pointer) => the pipeline doesn't exist
		return fmt.Errorf("pipeline %v was not found: %v", pipeline, err)
	}
	// branch exists but head is nil => pipeline creation never finished/
	// pps state is invalid. Delete nil branch
	return grpcutil.ScrubGRPC(a.sudo(pachClient, func(superUserClient *client.APIClient) error {
		return superUserClient.DeleteBranch(ppsconsts.SpecRepo, pipeline, true)
	}))
}

func (a *apiServer) deletePipeline(pachClient *client.APIClient, request *pps.DeletePipelineRequest) (response *types.Empty, retErr error) {
	ctx := pachClient.Ctx() // pachClient will propagate auth info

	// Check if there's an EtcdPipelineInfo for this pipeline. If not, we can't
	// authorize, and must return something here
	pipelinePtr := pps.EtcdPipelineInfo{}
	if err := a.pipelines.ReadOnly(ctx).Get(request.Pipeline.Name, &pipelinePtr); err != nil {
		if col.IsErrNotFound(err) {
			if err := a.cleanUpSpecBranch(pachClient, request.Pipeline.Name); err != nil {
				return nil, err
			}
			return &types.Empty{}, nil

		}
		return nil, err
	}

	// Get current pipeline info from:
	// - etcdPipelineInfo
	// - spec commit in etcdPipelineInfo (which may not be the HEAD of the
	//   pipeline's spec branch_
	// - kubernetes services (for service pipelines, githook pipelines, etc)
	pipelineInfo, err := a.inspectPipeline(pachClient, request.Pipeline.Name)
	if err != nil {
		logrus.Errorf("error inspecting pipeline: %v", err)
		pipelineInfo = &pps.PipelineInfo{Pipeline: request.Pipeline, OutputBranch: "master"}
	}

	// check if the output repo exists--if not, the pipeline is non-functional and
	// the rest of the delete operation continues without any auth checks
	if _, err := pachClient.InspectRepo(request.Pipeline.Name); err != nil && !isNotFoundErr(err) {
		return nil, err
	} else if !isNotFoundErr(err) {
		// Check if the caller is authorized to delete this pipeline. This must be
		// done after cleaning up the spec branch HEAD commit, because the
		// authorization condition depends on the pipeline's PipelineInfo
		if err := a.authorizePipelineOp(pachClient, pipelineOpDelete, pipelineInfo.Input, pipelineInfo.Pipeline.Name); err != nil {
			return nil, err
		}
		// delete the pipeline's output repo
		if err := pachClient.DeleteRepo(request.Pipeline.Name, request.Force); err != nil {
			return nil, err
		}
	}

	// Delete pipeline's workers
	if err := a.deletePipelineResources(ctx, request.Pipeline.Name); err != nil {
		return nil, fmt.Errorf("error deleting workers: %v", err)
	}

	// If necessary, revoke the pipeline's auth token and remove it from its
	// inputs' ACLs
	if pipelinePtr.AuthToken != "" {
		// If auth was deactivated after the pipeline was created, don't bother
		// revoking
		if _, err := pachClient.WhoAmI(pachClient.Ctx(), &auth.WhoAmIRequest{}); err == nil {
			if err := a.sudo(pachClient, func(superUserClient *client.APIClient) error {
				// 'pipelineInfo' == nil => remove pipeline from all input repos
				if err := a.fixPipelineInputRepoACLs(superUserClient, nil, pipelineInfo); err != nil {
					return grpcutil.ScrubGRPC(err)
				}
				_, err := superUserClient.RevokeAuthToken(superUserClient.Ctx(),
					&auth.RevokeAuthTokenRequest{
						Token: pipelinePtr.AuthToken,
					})
				return grpcutil.ScrubGRPC(err)
			}); err != nil {
				return nil, fmt.Errorf("error revoking old auth token: %v", err)
			}
		}
	}

	// Kill or delete all of the pipeline's jobs
	var eg errgroup.Group
	jobPtr := &pps.EtcdJobInfo{}
	if err := a.jobs.ReadOnly(ctx).GetByIndex(ppsdb.JobsPipelineIndex, request.Pipeline, jobPtr, col.DefaultOptions, func(jobID string) error {
		eg.Go(func() error {
			_, err := a.DeleteJob(ctx, &pps.DeleteJobRequest{Job: client.NewJob(jobID)})
			if isNotFoundErr(err) {
				return nil
			}
			return err
		})
		return nil
	}); err != nil {
		return nil, err
	}
	if err := eg.Wait(); err != nil {
		return nil, err
	}

	eg = errgroup.Group{}
	// Delete pipeline branch in SpecRepo (leave commits, to preserve downstream
	// commits)
	eg.Go(func() error {
		return a.sudo(pachClient, func(superUserClient *client.APIClient) error {
			return grpcutil.ScrubGRPC(superUserClient.DeleteBranch(ppsconsts.SpecRepo, request.Pipeline.Name, request.Force))
		})
	})
	// Delete EtcdPipelineInfo
	eg.Go(func() error {
		if _, err := col.NewSTM(ctx, a.env.GetEtcdClient(), func(stm col.STM) error {
			return a.pipelines.ReadWrite(stm).Delete(request.Pipeline.Name)
		}); err != nil {
			return fmt.Errorf("collection.Delete: %v", err)
		}
		return nil
	})
	// Delete cron input repos
	pps.VisitInput(pipelineInfo.Input, func(input *pps.Input) {
		if input.Cron != nil {
			eg.Go(func() error {
				return pachClient.DeleteRepo(input.Cron.Repo, request.Force)
			})
		}
	})
	if err := eg.Wait(); err != nil {
		return nil, err
	}
	return &types.Empty{}, nil
}

// StartPipeline implements the protobuf pps.StartPipeline RPC
func (a *apiServer) StartPipeline(ctx context.Context, request *pps.StartPipelineRequest) (response *types.Empty, retErr error) {
	func() { a.Log(request, nil, nil, 0) }()
	defer func(start time.Time) { a.Log(request, response, retErr, time.Since(start)) }(time.Now())
	pachClient := a.env.GetPachClient(ctx)

	// Get request.Pipeline's info
	pipelineInfo, err := a.inspectPipeline(pachClient, request.Pipeline.Name)
	if err != nil {
		return nil, err
	}

	// check if the caller is authorized to update this pipeline
	if err := a.authorizePipelineOp(pachClient, pipelineOpUpdate, pipelineInfo.Input, pipelineInfo.Pipeline.Name); err != nil {
		return nil, err
	}

	// Remove 'Stopped' from the pipeline spec
	pipelineInfo.Stopped = false
	commit, err := a.makePipelineInfoCommit(pachClient, pipelineInfo)
	if err != nil {
		return nil, err
	}
	if a.updatePipelineSpecCommit(pachClient, request.Pipeline.Name, commit); err != nil {
		return nil, err
	}

	// Replace missing branch provenance (removed by StopPipeline)
	provenance := append(branchProvenance(pipelineInfo.Input),
		client.NewBranch(ppsconsts.SpecRepo, pipelineInfo.Pipeline.Name))
	if err := pachClient.CreateBranch(
		request.Pipeline.Name,
		pipelineInfo.OutputBranch,
		pipelineInfo.OutputBranch,
		provenance,
	); err != nil {
		return nil, err
	}
	return &types.Empty{}, nil
}

// StopPipeline implements the protobuf pps.StopPipeline RPC
func (a *apiServer) StopPipeline(ctx context.Context, request *pps.StopPipelineRequest) (response *types.Empty, retErr error) {
	func() { a.Log(request, nil, nil, 0) }()
	defer func(start time.Time) { a.Log(request, response, retErr, time.Since(start)) }(time.Now())
	pachClient := a.env.GetPachClient(ctx)

	// Get request.Pipeline's info
	pipelineInfo, err := a.inspectPipeline(pachClient, request.Pipeline.Name)
	if err != nil {
		return nil, err
	}

	// check if the caller is authorized to update this pipeline
	if err := a.authorizePipelineOp(pachClient, pipelineOpUpdate, pipelineInfo.Input, pipelineInfo.Pipeline.Name); err != nil {
		return nil, err
	}

	// Remove branch provenance (pass branch twice so that it continues to point
	// at the same commit, but also pass empty provenance slice)
	if err := pachClient.CreateBranch(
		request.Pipeline.Name,
		pipelineInfo.OutputBranch,
		pipelineInfo.OutputBranch,
		nil,
	); err != nil {
		return nil, err
	}

	// Update PipelineInfo with new state
	pipelineInfo.Stopped = true
	commit, err := a.makePipelineInfoCommit(pachClient, pipelineInfo)
	if err != nil {
		return nil, err
	}
	if a.updatePipelineSpecCommit(pachClient, request.Pipeline.Name, commit); err != nil {
		return nil, err
	}
	return &types.Empty{}, nil
}

func (a *apiServer) RunPipeline(ctx context.Context, request *pps.RunPipelineRequest) (response *types.Empty, retErr error) {
	func() { a.Log(request, nil, nil, 0) }()
	defer func(start time.Time) { a.Log(request, response, retErr, time.Since(start)) }(time.Now())

	pachClient := a.env.GetPachClient(ctx)
	ctx = pachClient.Ctx() // pachClient will propagate auth info
	pfsClient := pachClient.PfsAPIClient

	pipelineInfo, err := a.inspectPipeline(pachClient, request.Pipeline.Name)
	if err != nil {
		return nil, err
	}
	// make sure the user isn't trying to run pipeline on an empty branch
	branch, err := pfsClient.InspectBranch(ctx, &pfs.InspectBranchRequest{
		Branch: client.NewBranch(request.Pipeline.Name, pipelineInfo.OutputBranch),
	})
	if err != nil {
		return nil, err
	}
	if branch.Head == nil {
		return nil, fmt.Errorf("run pipeline needs a pipeline with existing data to run\nnew commits will trigger the pipeline automatically, so this only needs to be used if you need to run the pipeline on an old version of the data, or to rerun an job")
	}

	key := path.Join
	branchProvMap := make(map[string]bool)

	// include the branch and its provenance in the branch provenance map
	branchProvMap[key(branch.Branch.Repo.Name, branch.Name)] = true
	for _, b := range branch.Provenance {
		branchProvMap[key(b.Repo.Name, b.Name)] = true
	}
	if branch.Head != nil {
		headCommitInfo, err := pfsClient.InspectCommit(ctx, &pfs.InspectCommitRequest{
			Commit: client.NewCommit(branch.Branch.Repo.Name, branch.Head.ID),
		})
		if err != nil {
			return nil, err
		}
		for _, prov := range headCommitInfo.Provenance {
			branchProvMap[key(prov.Branch.Repo.Name, prov.Branch.Name)] = true
		}
	}

	// we need to inspect the commit in order to resolve the commit ID, which may have an ancestry tag
	specCommit, err := pfsClient.InspectCommit(ctx, &pfs.InspectCommitRequest{
		Commit: pipelineInfo.SpecCommit,
	})
	if err != nil {
		return nil, err
	}
	requestProv := make(map[string]*pfs.CommitProvenance)
	for _, prov := range request.Provenance {
		if prov == nil {
			return nil, fmt.Errorf("request should not contain nil provenance")
		}
		branch := prov.Branch
		if branch == nil {
			if prov.Commit == nil {
				return nil, fmt.Errorf("request provenance cannot have both a nil commit and nil branch")
			}
			provCommit, err := pfsClient.InspectCommit(ctx, &pfs.InspectCommitRequest{
				Commit: prov.Commit,
			})
			if err != nil {
				return nil, err
			}
			branch = provCommit.Branch
			prov.Commit = provCommit.Commit
		}
		if branch.Repo == nil {
			return nil, fmt.Errorf("request provenance branch must have a non nil repo")
		}
		_, err := pfsClient.InspectRepo(ctx, &pfs.InspectRepoRequest{Repo: branch.Repo})
		if err != nil {
			return nil, err
		}

		// ensure the commit provenance is consistent with the branch provenance
		if len(branchProvMap) != 0 {
			if branch.Repo.Name != ppsconsts.SpecRepo && !branchProvMap[key(branch.Repo.Name, branch.Name)] {
				return nil, fmt.Errorf("the commit provenance contains a branch which the pipeline's branch is not provenant on")
			}
		}
		requestProv[key(branch.Repo.Name, branch.Name)] = prov
	}

	for _, branchProv := range append(branch.Provenance, branch.Branch) {
		if _, ok := requestProv[key(branchProv.Repo.Name, branchProv.Name)]; !ok {
			branchInfo, err := pfsClient.InspectBranch(ctx, &pfs.InspectBranchRequest{
				Branch: client.NewBranch(branchProv.Repo.Name, branchProv.Name),
			})
			if err != nil {
				return nil, err
			}
			if branchInfo.Head == nil {
				continue
			}
			headCommit, err := pfsClient.InspectCommit(ctx, &pfs.InspectCommitRequest{
				Commit: client.NewCommit(branchProv.Repo.Name, branchInfo.Head.ID),
			})
			if err != nil {
				return nil, err
			}
			for _, headProv := range headCommit.Provenance {
				if _, ok := requestProv[key(headProv.Branch.Repo.Name, headProv.Branch.Name)]; !ok {
					request.Provenance = append(request.Provenance, headProv)
				}
			}
		}
	}
	// we need to include the spec commit in the provenance, so that the new job is represented by the correct spec commit
	specProvenance := client.NewCommitProvenance(ppsconsts.SpecRepo, request.Pipeline.Name, specCommit.Commit.ID)
	_, err = pfsClient.StartCommit(ctx, &pfs.StartCommitRequest{
		Parent: &pfs.Commit{
			Repo: &pfs.Repo{
				Name: request.Pipeline.Name,
			},
		},
		Provenance: append(request.Provenance, specProvenance),
	})
	if err != nil {
		return nil, err
	}
	return &types.Empty{}, nil
}

// DeleteAll implements the protobuf pps.DeleteAll RPC
func (a *apiServer) DeleteAll(ctx context.Context, request *types.Empty) (response *types.Empty, retErr error) {
	func() { a.Log(request, nil, nil, 0) }()
	defer func(start time.Time) { a.Log(request, response, retErr, time.Since(start)) }(time.Now())
	pachClient := a.env.GetPachClient(ctx)
	ctx = pachClient.Ctx() // pachClient will propagate auth info

	// check if the caller is authorized -- they must be an admin
	if me, err := pachClient.WhoAmI(ctx, &auth.WhoAmIRequest{}); err == nil {
		if !me.IsAdmin {
			return nil, &auth.ErrNotAuthorized{
				Subject: me.Username,
				AdminOp: "DeleteAll",
			}
		}
	} else if !auth.IsErrNotActivated(err) {
		return nil, fmt.Errorf("Error during authorization check: %v", err)
	}

	if _, err := a.DeletePipeline(ctx, &pps.DeletePipelineRequest{All: true, Force: true}); err != nil {
		return nil, err
	}

	// PFS doesn't delete the spec repo, so do it here
	if err := pachClient.DeleteRepo(ppsconsts.SpecRepo, true); err != nil && !isNotFoundErr(err) {
		return nil, err
	}
	if _, err := pachClient.PfsAPIClient.CreateRepo(
		pachClient.Ctx(),
		&pfs.CreateRepoRequest{
			Repo:        client.NewRepo(ppsconsts.SpecRepo),
			Update:      true,
			Description: ppsconsts.SpecRepoDesc,
		},
	); err != nil {
		return nil, err
	}
	return &types.Empty{}, nil
}

// ActiveStat contains stats about the object objects and tags in the
// filesystem. It is returned by CollectActiveObjectsAndTags.
type ActiveStat struct {
	Objects  *bloom.BloomFilter
	NObjects int
	Tags     *bloom.BloomFilter
	NTags    int
}

// CollectActiveObjectsAndTags collects all objects/tags that are not deleted
// or eligible for garbage collection
func CollectActiveObjectsAndTags(ctx context.Context, pachClient *client.APIClient, repoInfos []*pfs.RepoInfo, pipelineInfos []*pps.PipelineInfo, memoryAllowance int, storageRoot string) (*ActiveStat, error) {
	if memoryAllowance == 0 {
		memoryAllowance = defaultGCMemory
	}
	result := &ActiveStat{
		// Each bloom filter gets half the memory allowance, times 8 to convert
		// from bytes to bits.
		Objects: bloom.New(uint(memoryAllowance*8/2), 10),
		Tags:    bloom.New(uint(memoryAllowance*8/2), 10),
	}
	var activeObjectsMu sync.Mutex
	// A helper function for adding active objects in a thread-safe way
	addActiveObjects := func(objects ...*pfs.Object) {
		activeObjectsMu.Lock()
		defer activeObjectsMu.Unlock()
		for _, object := range objects {
			if object != nil {
				result.NObjects++
				result.Objects.AddString(object.Hash)
			}
		}
	}
	// A helper function for adding objects that are actually hash trees,
	// which in turn contain active objects.
	addActiveTree := func(object *pfs.Object) error {
		if object == nil {
			return nil
		}
		addActiveObjects(object)
		tree, err := hashtree.GetHashTreeObject(pachClient, storageRoot, object)
		if err != nil {
			return err
		}
		return tree.Walk("/", func(path string, node *hashtree.NodeProto) error {
			if node.FileNode != nil {
				addActiveObjects(node.FileNode.Objects...)
			}
			return nil
		})
	}

	// Get all commit trees
	limiter := limit.New(100)
	var eg errgroup.Group
	for _, repo := range repoInfos {
		repo := repo
		client, err := pachClient.ListCommitStream(ctx, &pfs.ListCommitRequest{
			Repo: repo.Repo,
		})
		if err != nil {
			return nil, err
		}
		for {
			ci, err := client.Recv()
			if err == io.EOF {
				break
			} else if err != nil {
				return nil, grpcutil.ScrubGRPC(err)
			}
			limiter.Acquire()
			eg.Go(func() error {
				defer limiter.Release()
				// (bryce) This needs some notion of active blockrefs since these trees do not use objects
				addActiveObjects(ci.Trees...)
				addActiveObjects(ci.Datums)
				return addActiveTree(ci.Tree)
			})
		}
	}
	if err := eg.Wait(); err != nil {
		return nil, err
	}

	eg = errgroup.Group{}
	for _, pipelineInfo := range pipelineInfos {
		tags, err := pachClient.ObjectAPIClient.ListTags(pachClient.Ctx(), &pfs.ListTagsRequest{
			Prefix:        client.DatumTagPrefix(pipelineInfo.Salt),
			IncludeObject: true,
		})
		if err != nil {
			return nil, fmt.Errorf("error listing tagged objects: %v", err)
		}

		for resp, err := tags.Recv(); err != io.EOF; resp, err = tags.Recv() {
			resp := resp
			if err != nil {
				return nil, err
			}
			result.Tags.AddString(resp.Tag.Name)
			result.NTags++
			limiter.Acquire()
			eg.Go(func() error {
				defer limiter.Release()
				// (bryce) Same as above
				addActiveObjects(resp.Object)
				return nil
			})
		}
	}
	if err := eg.Wait(); err != nil {
		return nil, err
	}

	return result, nil
}

// GarbageCollect implements the protobuf pps.GarbageCollect RPC
func (a *apiServer) GarbageCollect(ctx context.Context, request *pps.GarbageCollectRequest) (response *pps.GarbageCollectResponse, retErr error) {
	func() { a.Log(request, nil, nil, 0) }()
	defer func(start time.Time) { a.Log(request, response, retErr, time.Since(start)) }(time.Now())
	pachClient := a.env.GetPachClient(ctx)
	ctx, err := checkLoggedIn(pachClient)
	if err != nil {
		return nil, err
	}
	pipelineInfos, err := a.ListPipeline(ctx, &pps.ListPipelineRequest{})
	if err != nil {
		return nil, err
	}

	for _, pi := range pipelineInfos.PipelineInfo {
		if pi.State != pps.PipelineState_PIPELINE_PAUSED && pi.State != pps.PipelineState_PIPELINE_FAILURE {
			return nil, fmt.Errorf("all pipelines must be stopped to run garbage collection, pipeline: %s is not", pi.Pipeline.Name)
		}
		selector := fmt.Sprintf("pipelineName=%s", pi.Pipeline.Name)
		pods, err := a.env.GetKubeClient().CoreV1().Pods(a.namespace).List(metav1.ListOptions{LabelSelector: selector})
		if err != nil {
			return nil, err
		}
		if len(pods.Items) != 0 {
			return nil, fmt.Errorf("pipeline %s is paused, but still has running workers, this should resolve itself, if it doesn't you can manually delete them with kubectl delete", pi.Pipeline.Name)
		}
	}
	ctx = pachClient.Ctx() // pachClient will propagate auth info
	pfsClient := pachClient.PfsAPIClient
	objClient := pachClient.ObjectAPIClient

	// Get all repos
	repoInfos, err := pfsClient.ListRepo(ctx, &pfs.ListRepoRequest{})
	if err != nil {
		return nil, err
	}
	specRepoInfo, err := pachClient.InspectRepo(ppsconsts.SpecRepo)
	if err != nil {
		return nil, err
	}
	activeStat, err := CollectActiveObjectsAndTags(ctx, pachClient, append(repoInfos.RepoInfo, specRepoInfo), pipelineInfos.PipelineInfo, int(request.MemoryBytes), a.storageRoot)
	if err != nil {
		return nil, err
	}

	// Iterate through all objects.  If they are not active, delete them.
	objects, err := objClient.ListObjects(ctx, &pfs.ListObjectsRequest{})
	if err != nil {
		return nil, err
	}

	var objectsToDelete []*pfs.Object
	deleteObjectsIfMoreThan := func(n int) error {
		if len(objectsToDelete) > n {
			if _, err := objClient.DeleteObjects(ctx, &pfs.DeleteObjectsRequest{
				Objects: objectsToDelete,
			}); err != nil {
				return fmt.Errorf("error deleting objects: %v", err)
			}
			objectsToDelete = []*pfs.Object{}
		}
		return nil
	}
	for oi, err := objects.Recv(); err != io.EOF; oi, err = objects.Recv() {
		if err != nil {
			return nil, fmt.Errorf("error receiving objects from ListObjects: %v", err)
		}
		if !activeStat.Objects.TestString(oi.Object.Hash) {
			objectsToDelete = append(objectsToDelete, oi.Object)
		}
		// Delete objects in batches
		if err := deleteObjectsIfMoreThan(100); err != nil {
			return nil, err
		}
	}
	if err := deleteObjectsIfMoreThan(0); err != nil {
		return nil, err
	}

	// Iterate through all tags.  If they are not active, delete them
	tags, err := objClient.ListTags(ctx, &pfs.ListTagsRequest{})
	if err != nil {
		return nil, err
	}
	var tagsToDelete []*pfs.Tag
	deleteTagsIfMoreThan := func(n int) error {
		if len(tagsToDelete) > n {
			if _, err := objClient.DeleteTags(ctx, &pfs.DeleteTagsRequest{
				Tags: tagsToDelete,
			}); err != nil {
				return fmt.Errorf("error deleting tags: %v", err)
			}
			tagsToDelete = []*pfs.Tag{}
		}
		return nil
	}
	for resp, err := tags.Recv(); err != io.EOF; resp, err = tags.Recv() {
		if err != nil {
			return nil, fmt.Errorf("error receiving tags from ListTags: %v", err)
		}
		if !activeStat.Tags.TestString(resp.Tag.Name) {
			tagsToDelete = append(tagsToDelete, resp.Tag)
		}
		if err := deleteTagsIfMoreThan(100); err != nil {
			return nil, err
		}
	}
	if err := deleteTagsIfMoreThan(0); err != nil {
		return nil, err
	}

	if err := a.incrementGCGeneration(ctx); err != nil {
		return nil, err
	}

	return &pps.GarbageCollectResponse{}, nil
}

// ActivateAuth implements the protobuf pps.ActivateAuth RPC
func (a *apiServer) ActivateAuth(ctx context.Context, req *pps.ActivateAuthRequest) (resp *pps.ActivateAuthResponse, retErr error) {
	func() { a.Log(req, nil, nil, 0) }()
	defer func(start time.Time) { a.Log(req, resp, retErr, time.Since(start)) }(time.Now())
	pachClient := a.env.GetPachClient(ctx)
	ctx, err := checkLoggedIn(pachClient)
	if err != nil {
		return nil, err
	}

	// Unauthenticated users can't create new pipelines or repos, and users can't
	// log in while auth is in an intermediate state, so 'pipelines' is exhaustive
	var pipelines []*pps.PipelineInfo
	if err := a.sudo(pachClient, func(superUserClient *client.APIClient) error {
		var err error
		pipelines, err = superUserClient.ListPipeline()
		if err != nil {
			return fmt.Errorf("cannot get list of pipelines to update: %v", grpcutil.ScrubGRPC(err))
		}
		return nil
	}); err != nil {
		return nil, err
	}

	var eg errgroup.Group
	for _, pipeline := range pipelines {
		pipeline := pipeline
		pipelineName := pipeline.Pipeline.Name
		// 1) Create a new auth token for 'pipeline' and attach it, so that the
		// pipeline can authenticate as itself when it needs to read input data
		eg.Go(func() error {
			return a.sudo(pachClient, func(superUserClient *client.APIClient) error {
				tokenResp, err := superUserClient.GetAuthToken(superUserClient.Ctx(), &auth.GetAuthTokenRequest{
					Subject: auth.PipelinePrefix + pipelineName,
				})
				if err != nil {
					return fmt.Errorf("could not generate pipeline auth token: %v", grpcutil.ScrubGRPC(err))
				}
				_, err = col.NewSTM(ctx, a.env.GetEtcdClient(), func(stm col.STM) error {
					var pipelinePtr pps.EtcdPipelineInfo
					if err := a.pipelines.ReadWrite(stm).Update(pipelineName, &pipelinePtr, func() error {
						pipelinePtr.AuthToken = tokenResp.Token
						return nil
					}); err != nil {
						return fmt.Errorf("could not update \"%s\" with new auth token: %v",
							pipelineName, err)
					}
					return nil
				})
				return err
			})
		})
		// put 'pipeline' on relevant ACLs
		if err := a.fixPipelineInputRepoACLs(pachClient, pipeline, nil); err != nil {
			return nil, err
		}
	}
	if err := eg.Wait(); err != nil {
		return nil, err
	}
	return &pps.ActivateAuthResponse{}, nil
}

// incrementGCGeneration increments the GC generation number in etcd
func (a *apiServer) incrementGCGeneration(ctx context.Context) error {
	resp, err := a.env.GetEtcdClient().Get(ctx, client.GCGenerationKey)
	if err != nil {
		return err
	}

	if resp.Count == 0 {
		// If the generation number does not exist, create it.
		// It's important that the new generation is 1, as the first
		// generation is assumed to be 0.
		if _, err := a.env.GetEtcdClient().Put(ctx, client.GCGenerationKey, "1"); err != nil {
			return err
		}
	} else {
		oldGen, err := strconv.Atoi(string(resp.Kvs[0].Value))
		if err != nil {
			return err
		}
		newGen := oldGen + 1
		if _, err := a.env.GetEtcdClient().Put(ctx, client.GCGenerationKey, strconv.Itoa(newGen)); err != nil {
			return err
		}
	}
	return nil
}

func isAlreadyExistsErr(err error) bool {
	return err != nil && strings.Contains(err.Error(), "already exists")
}

func isNotFoundErr(err error) bool {
	return err != nil && strings.Contains(err.Error(), "not found")
}

func (a *apiServer) updatePipelineSpecCommit(pachClient *client.APIClient, pipelineName string, commit *pfs.Commit) error {
	_, err := col.NewSTM(pachClient.Ctx(), a.env.GetEtcdClient(), func(stm col.STM) error {
		pipelines := a.pipelines.ReadWrite(stm)
		pipelinePtr := &pps.EtcdPipelineInfo{}
		if err := pipelines.Get(pipelineName, pipelinePtr); err != nil {
			return err
		}
		pipelinePtr.SpecCommit = commit
		return pipelines.Put(pipelineName, pipelinePtr)
	})
	if isNotFoundErr(err) {
		return newErrPipelineNotFound(pipelineName)
	}
	return err
}

// RepoNameToEnvString is a helper which uppercases a repo name for
// use in environment variable names.
func RepoNameToEnvString(repoName string) string {
	return strings.ToUpper(repoName)
}

func (a *apiServer) rcPods(rcName string) ([]v1.Pod, error) {
	podList, err := a.env.GetKubeClient().CoreV1().Pods(a.namespace).List(metav1.ListOptions{
		TypeMeta: metav1.TypeMeta{
			Kind:       "ListOptions",
			APIVersion: "v1",
		},
		LabelSelector: metav1.FormatLabelSelector(metav1.SetAsLabelSelector(map[string]string{"app": rcName})),
	})
	if err != nil {
		return nil, err
	}
	return podList.Items, nil
}

func (a *apiServer) resolveCommit(pachClient *client.APIClient, commit *pfs.Commit) (*pfs.Commit, error) {
	ci, err := pachClient.InspectCommit(commit.Repo.Name, commit.ID)
	if err != nil {
		return nil, err
	}
	return ci.Commit, nil
}

func labels(app string) map[string]string {
	return map[string]string{
		"app":       app,
		"suite":     suite,
		"component": "worker",
	}
}

type podSlice []v1.Pod

func (s podSlice) Len() int {
	return len(s)
}
func (s podSlice) Swap(i, j int) {
	s[i], s[j] = s[j], s[i]
}
func (s podSlice) Less(i, j int) bool {
	return s[i].ObjectMeta.Name < s[j].ObjectMeta.Name
}

func now() *types.Timestamp {
	t, err := types.TimestampProto(time.Now())
	if err != nil {
		panic(err)
	}
	return t
}<|MERGE_RESOLUTION|>--- conflicted
+++ resolved
@@ -1023,36 +1023,27 @@
 		return 0, 0, goerr.New("getPageBounds: unreachable code")
 	}
 
-<<<<<<< HEAD
-	df, err := datum.NewFactory(pachClient, jobInfo.Input)
-=======
-	df, err := workerpkg.NewDatumIterator(pachClient, jobInfo.Input)
->>>>>>> e6e5579c
+	dit, err := datum.NewIterator(pachClient, jobInfo.Input)
 	if err != nil {
 		return nil, err
 	}
 	// If there's no stats commit (job not finished), compute datums using jobInfo
 	if jobInfo.StatsCommit == nil {
 		start := 0
-		end := df.Len()
+		end := dit.Len()
 		if pageSize > 0 {
 			var err error
-			start, end, err = getPageBounds(df.Len())
+			start, end, err = getPageBounds(dit.Len())
 			if err != nil {
 				return nil, err
 			}
 			response.Page = page
-			response.TotalPages = getTotalPages(df.Len())
+			response.TotalPages = getTotalPages(dit.Len())
 		}
 		var datumInfos []*pps.DatumInfo
 		for i := start; i < end; i++ {
-<<<<<<< HEAD
-			datum := df.Datum(i) // flattened slice of *worker.Input to job
+			datum := dit.DatumN(i) // flattened slice of *worker.Input to job
 			id := workercommon.HashDatum(jobInfo.Pipeline.Name, jobInfo.Salt, datum)
-=======
-			datum := df.DatumN(i) // flattened slice of *worker.Input to job
-			id := workerpkg.HashDatum(jobInfo.Pipeline.Name, jobInfo.Salt, datum)
->>>>>>> e6e5579c
 			datumInfo := &pps.DatumInfo{
 				Datum: &pps.Datum{
 					ID:  id,
@@ -1122,7 +1113,7 @@
 				// not a datum
 				return nil
 			}
-			datum, err := a.getDatum(pachClient, jobInfo.StatsCommit.Repo.Name, jobInfo.StatsCommit, job.ID, datumHash, df)
+			datum, err := a.getDatum(pachClient, jobInfo.StatsCommit.Repo.Name, jobInfo.StatsCommit, job.ID, datumHash, dit)
 			if err != nil {
 				return err
 			}
@@ -1197,11 +1188,7 @@
 	return nil
 }
 
-<<<<<<< HEAD
-func (a *apiServer) getDatum(pachClient *client.APIClient, repo string, commit *pfs.Commit, jobID string, datumID string, df datum.Factory) (datumInfo *pps.DatumInfo, retErr error) {
-=======
-func (a *apiServer) getDatum(pachClient *client.APIClient, repo string, commit *pfs.Commit, jobID string, datumID string, df workerpkg.DatumIterator) (datumInfo *pps.DatumInfo, retErr error) {
->>>>>>> e6e5579c
+func (a *apiServer) getDatum(pachClient *client.APIClient, repo string, commit *pfs.Commit, jobID string, datumID string, dit datum.Iterator) (datumInfo *pps.DatumInfo, retErr error) {
 	datumInfo = &pps.DatumInfo{
 		Datum: &pps.Datum{
 			ID:  datumID,
@@ -1255,10 +1242,10 @@
 	if err != nil {
 		return nil, err
 	}
-	if i >= df.Len() {
+	if i >= dit.Len() {
 		return nil, fmt.Errorf("index %d out of range", i)
 	}
-	inputs := df.DatumN(i)
+	inputs := dit.DatumN(i)
 	for _, input := range inputs {
 		datumInfo.Data = append(datumInfo.Data, input.FileInfo)
 	}
@@ -1295,17 +1282,13 @@
 	if jobInfo.StatsCommit == nil {
 		return nil, fmt.Errorf("job not finished, no stats output yet")
 	}
-<<<<<<< HEAD
-	df, err := datum.NewFactory(pachClient, jobInfo.Input)
-=======
-	df, err := workerpkg.NewDatumIterator(pachClient, jobInfo.Input)
->>>>>>> e6e5579c
+	dit, err := datum.NewIterator(pachClient, jobInfo.Input)
 	if err != nil {
 		return nil, err
 	}
 
 	// Populate datumInfo given a path
-	datumInfo, err := a.getDatum(pachClient, jobInfo.StatsCommit.Repo.Name, jobInfo.StatsCommit, request.Datum.Job.ID, request.Datum.ID, df)
+	datumInfo, err := a.getDatum(pachClient, jobInfo.StatsCommit.Repo.Name, jobInfo.StatsCommit, request.Datum.Job.ID, request.Datum.ID, dit)
 	if err != nil {
 		return nil, err
 	}
