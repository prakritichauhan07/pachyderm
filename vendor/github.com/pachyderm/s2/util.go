package s2

import (
<<<<<<< HEAD
	"bytes"
	"crypto/hmac"
	"crypto/md5"
	"crypto/sha1"
	"crypto/sha256"
	"encoding/base64"
=======
	"crypto/hmac"
	"crypto/sha1"
	"crypto/sha256"
>>>>>>> 93c03ae1
	"encoding/xml"
	"fmt"
	"io/ioutil"
	"net/http"
	"net/url"
	"strconv"
	"strings"

	"github.com/gorilla/mux"
	"github.com/sirupsen/logrus"
)

// WriteError serializes an error to a response as XML
func WriteError(logger *logrus.Entry, w http.ResponseWriter, r *http.Request, err error) {
	switch e := err.(type) {
	case *Error:
		writeXML(logger, w, r, e.HTTPStatus, e)
	default:
		s3Err := InternalError(r, e)
		writeXML(logger, w, r, s3Err.HTTPStatus, s3Err)
	}
}

// writeXMLPrelude writes the HTTP headers and XML header to the response
func writeXMLPrelude(w http.ResponseWriter, r *http.Request, code int) {
	vars := mux.Vars(r)
	requestID := vars["requestID"]

	w.Header().Set("Content-Type", "application/xml")
	w.Header().Set("x-amz-id-2", requestID)
	w.Header().Set("x-amz-request-id", requestID)
	w.WriteHeader(code)
	fmt.Fprint(w, xml.Header)
}

// writeXMLBody writes the marshaled XML payload of a value
func writeXMLBody(logger *logrus.Entry, w http.ResponseWriter, v interface{}) {
	encoder := xml.NewEncoder(w)
	if err := encoder.Encode(v); err != nil {
		// just log a message since a response has already been partially
		// written
		logger.Errorf("could not encode xml response: %v", err)
	}
}

// writeXML writes HTTP headers, the XML header, and the XML payload to the
// response
func writeXML(logger *logrus.Entry, w http.ResponseWriter, r *http.Request, code int, v interface{}) {
	writeXMLPrelude(w, r, code)
	writeXMLBody(logger, w, v)
}

// NotImplementedEndpoint creates an endpoint that returns
// `NotImplementedError` responses. This can be used in places expecting a
// `HandlerFunc`, e.g. mux middleware.
func NotImplementedEndpoint(logger *logrus.Entry) http.HandlerFunc {
	return func(w http.ResponseWriter, r *http.Request) {
		WriteError(logger, w, r, NotImplementedError(r))
	}
}

// intFormValue extracts an int value from a request's form values, ensuring
// it's within specified bounds. If the value is unspecified, `def` is
// returned. If the value is not an int, or not with the specified bounds, an
// error is returned.
func intFormValue(r *http.Request, name string, min int, max int, def int) (int, error) {
	s := r.FormValue(name)
	if s == "" {
		return def, nil
	}

	i, err := strconv.Atoi(s)
	if err != nil || i < min || i > max {
		return 0, InvalidArgumentError(r)
	}

	return i, nil
}

//stripETagQuotes removes leading and trailing quotes in a string (if they
// exist.) This is used for ETags.
func stripETagQuotes(s string) string {
	if strings.HasPrefix(s, "\"") && strings.HasSuffix(s, "\"") {
		return strings.Trim(s, "\"")
	}
	return s
}

// addETagQuotes ensures that a given string has leading and trailing quotes.
// This is used for ETags.
func addETagQuotes(s string) string {
	if !strings.HasPrefix(s, "\"") {
		return fmt.Sprintf("\"%s\"", s)
	}
	return s
}

func normURI(uri string) string {
	parts := strings.Split(uri, "/")
	for i := range parts {
		parts[i] = encodePathFrag(parts[i])
	}
	return strings.Join(parts, "/")
}

func encodePathFrag(s string) string {
	hexCount := 0
	for i := 0; i < len(s); i++ {
		c := s[i]
		if shouldEscape(c) {
			hexCount++
		}
	}
	t := make([]byte, len(s)+2*hexCount)
	j := 0
	for i := 0; i < len(s); i++ {
		c := s[i]
		if shouldEscape(c) {
			t[j] = '%'
			t[j+1] = "0123456789ABCDEF"[c>>4]
			t[j+2] = "0123456789ABCDEF"[c&15]
			j += 3
		} else {
			t[j] = c
			j++
		}
	}
	return string(t)
}

func shouldEscape(c byte) bool {
	if 'a' <= c && c <= 'z' || 'A' <= c && c <= 'Z' {
		return false
	}
	if '0' <= c && c <= '9' {
		return false
	}
	if c == '-' || c == '_' || c == '.' || c == '~' {
		return false
	}
	return true
}

func normQuery(v url.Values) string {
	queryString := v.Encode()

	// Go encodes a space as '+' but Amazon requires '%20'. Luckily any '+' in the
	// original query string has been percent escaped so all '+' chars that are left
	// were originally spaces.

	return strings.Replace(queryString, "+", "%20", -1)
}

func hmacSHA1(key []byte, content string) []byte {
	mac := hmac.New(sha1.New, key)
	mac.Write([]byte(content))
	return mac.Sum(nil)
}

func hmacSHA256(key []byte, content string) []byte {
	mac := hmac.New(sha256.New, key)
	mac.Write([]byte(content))
	return mac.Sum(nil)
<<<<<<< HEAD
=======
}

func requireContentLength(r *http.Request) error {
	if _, ok := singleHeader(r, "Content-Length"); !ok {
		return MissingContentLengthError(r)
	}
	return nil
}

// singleHeader gets a single header value. This is used in places instead of
// `r.Header.Get()` because it differentiates between missing headers versus
// empty header values.
func singleHeader(r *http.Request, name string) (string, bool) {
	values, ok := r.Header[name]
	if !ok {
		return "", false
	}
	if len(values) != 1 {
		return "", false
	}
	return values[0], true
}

func readXMLBody(r *http.Request, payload interface{}) error {
	bodyBytes, err := ioutil.ReadAll(r.Body)
	if err != nil {
		return err
	}
	err = xml.Unmarshal(bodyBytes, &payload)
	if err != nil {
		return MalformedXMLError(r)
	}
	return nil
>>>>>>> 93c03ae1
}<|MERGE_RESOLUTION|>--- conflicted
+++ resolved
@@ -1,18 +1,9 @@
 package s2
 
 import (
-<<<<<<< HEAD
-	"bytes"
-	"crypto/hmac"
-	"crypto/md5"
-	"crypto/sha1"
-	"crypto/sha256"
-	"encoding/base64"
-=======
 	"crypto/hmac"
 	"crypto/sha1"
 	"crypto/sha256"
->>>>>>> 93c03ae1
 	"encoding/xml"
 	"fmt"
 	"io/ioutil"
@@ -176,8 +167,6 @@
 	mac := hmac.New(sha256.New, key)
 	mac.Write([]byte(content))
 	return mac.Sum(nil)
-<<<<<<< HEAD
-=======
 }
 
 func requireContentLength(r *http.Request) error {
@@ -211,5 +200,4 @@
 		return MalformedXMLError(r)
 	}
 	return nil
->>>>>>> 93c03ae1
 }